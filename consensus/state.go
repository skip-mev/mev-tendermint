package consensus

import (
	"bytes"
	"errors"
	"fmt"
	"reflect"
	"runtime/debug"
	"sync"
	"time"

	fail "github.com/ebuchman/fail-test"
	cmn "github.com/tendermint/tendermint/libs/common"
	"github.com/tendermint/tendermint/libs/log"

	cfg "github.com/tendermint/tendermint/config"
	cstypes "github.com/tendermint/tendermint/consensus/types"
	tmevents "github.com/tendermint/tendermint/libs/events"
	"github.com/tendermint/tendermint/p2p"
	sm "github.com/tendermint/tendermint/state"
	"github.com/tendermint/tendermint/types"
)

//-----------------------------------------------------------------------------
// Config

const (
	proposalHeartbeatIntervalSeconds = 2
)

//-----------------------------------------------------------------------------
// Errors

var (
	ErrInvalidProposalSignature = errors.New("Error invalid proposal signature")
	ErrInvalidProposalPOLRound  = errors.New("Error invalid proposal POL round")
	ErrAddingVote               = errors.New("Error adding vote")
	ErrVoteHeightMismatch       = errors.New("Error vote height mismatch")
)

//-----------------------------------------------------------------------------

var (
	msgQueueSize = 1000
)

// msgs from the reactor which may update the state
type msgInfo struct {
	Msg    ConsensusMessage `json:"msg"`
	PeerID p2p.ID           `json:"peer_key"`
}

// internally generated messages which may update the state
type timeoutInfo struct {
	Duration time.Duration         `json:"duration"`
	Height   int64                 `json:"height"`
	Round    int                   `json:"round"`
	Step     cstypes.RoundStepType `json:"step"`
}

func (ti *timeoutInfo) String() string {
	return fmt.Sprintf("%v ; %d/%d %v", ti.Duration, ti.Height, ti.Round, ti.Step)
}

// ConsensusState handles execution of the consensus algorithm.
// It processes votes and proposals, and upon reaching agreement,
// commits blocks to the chain and executes them against the application.
// The internal state machine receives input from peers, the internal validator, and from a timer.
type ConsensusState struct {
	cmn.BaseService

	// config details
	config        *cfg.ConsensusConfig
	privValidator types.PrivValidator // for signing votes

	// services for creating and executing blocks
	blockExec  *sm.BlockExecutor
	blockStore sm.BlockStore
	mempool    sm.Mempool
	evpool     sm.EvidencePool

	// internal state
	mtx sync.RWMutex
	cstypes.RoundState
	state sm.State // State until height-1.

	// state changes may be triggered by: msgs from peers,
	// msgs from ourself, or by timeouts
	peerMsgQueue     chan msgInfo
	internalMsgQueue chan msgInfo
	timeoutTicker    TimeoutTicker

	// we use eventBus to trigger msg broadcasts in the reactor,
	// and to notify external subscribers, eg. through a websocket
	eventBus *types.EventBus

	// a Write-Ahead Log ensures we can recover from any kind of crash
	// and helps us avoid signing conflicting votes
	wal          WAL
	replayMode   bool // so we don't log signing errors during replay
	doWALCatchup bool // determines if we even try to do the catchup

	// for tests where we want to limit the number of transitions the state makes
	nSteps int

	// some functions can be overwritten for testing
	decideProposal func(height int64, round int)
	doPrevote      func(height int64, round int)
	setProposal    func(proposal *types.Proposal) error

	// closed when we finish shutting down
	done chan struct{}

	// synchronous pubsub between consensus state and reactor.
	// state only emits EventNewRoundStep, EventVote and EventProposalHeartbeat
	evsw tmevents.EventSwitch

	// for reporting metrics
	metrics *Metrics
}

// CSOption sets an optional parameter on the ConsensusState.
type CSOption func(*ConsensusState)

// NewConsensusState returns a new ConsensusState.
func NewConsensusState(
	config *cfg.ConsensusConfig,
	state sm.State,
	blockExec *sm.BlockExecutor,
	blockStore sm.BlockStore,
	mempool sm.Mempool,
	evpool sm.EvidencePool,
	options ...CSOption,
) *ConsensusState {
	cs := &ConsensusState{
		config:           config,
		blockExec:        blockExec,
		blockStore:       blockStore,
		mempool:          mempool,
		peerMsgQueue:     make(chan msgInfo, msgQueueSize),
		internalMsgQueue: make(chan msgInfo, msgQueueSize),
		timeoutTicker:    NewTimeoutTicker(),
		done:             make(chan struct{}),
		doWALCatchup:     true,
		wal:              nilWAL{},
		evpool:           evpool,
		evsw:             tmevents.NewEventSwitch(),
		metrics:          NopMetrics(),
	}
	// set function defaults (may be overwritten before calling Start)
	cs.decideProposal = cs.defaultDecideProposal
	cs.doPrevote = cs.defaultDoPrevote
	cs.setProposal = cs.defaultSetProposal

	cs.updateToState(state)
	// Don't call scheduleRound0 yet.
	// We do that upon Start().
	cs.reconstructLastCommit(state)
	cs.BaseService = *cmn.NewBaseService(nil, "ConsensusState", cs)
	for _, option := range options {
		option(cs)
	}
	return cs
}

//----------------------------------------
// Public interface

// SetLogger implements Service.
func (cs *ConsensusState) SetLogger(l log.Logger) {
	cs.BaseService.Logger = l
	cs.timeoutTicker.SetLogger(l)
}

// SetEventBus sets event bus.
func (cs *ConsensusState) SetEventBus(b *types.EventBus) {
	cs.eventBus = b
	cs.blockExec.SetEventBus(b)
}

// WithMetrics sets the metrics.
func WithMetrics(metrics *Metrics) CSOption {
	return func(cs *ConsensusState) { cs.metrics = metrics }
}

// String returns a string.
func (cs *ConsensusState) String() string {
	// better not to access shared variables
	return cmn.Fmt("ConsensusState") //(H:%v R:%v S:%v", cs.Height, cs.Round, cs.Step)
}

// GetState returns a copy of the chain state.
func (cs *ConsensusState) GetState() sm.State {
	cs.mtx.RLock()
	defer cs.mtx.RUnlock()
	return cs.state.Copy()
}

// GetLastHeight returns the last height committed.
// If there were no blocks, returns 0.
func (cs *ConsensusState) GetLastHeight() int64 {
	cs.mtx.Lock()
	defer cs.mtx.Unlock()

	return cs.RoundState.Height - 1
}

// GetRoundState returns a shallow copy of the internal consensus state.
func (cs *ConsensusState) GetRoundState() *cstypes.RoundState {
	cs.mtx.RLock()
	defer cs.mtx.RUnlock()

	rs := cs.RoundState // copy
	return &rs
}

// GetRoundStateJSON returns a json of RoundState, marshalled using go-amino.
func (cs *ConsensusState) GetRoundStateJSON() ([]byte, error) {
	cs.mtx.RLock()
	defer cs.mtx.RUnlock()

	return cdc.MarshalJSON(cs.RoundState)
}

// GetRoundStateSimpleJSON returns a json of RoundStateSimple, marshalled using go-amino.
func (cs *ConsensusState) GetRoundStateSimpleJSON() ([]byte, error) {
	cs.mtx.RLock()
	defer cs.mtx.RUnlock()

	return cdc.MarshalJSON(cs.RoundState.RoundStateSimple())
}

// GetValidators returns a copy of the current validators.
func (cs *ConsensusState) GetValidators() (int64, []*types.Validator) {
	cs.mtx.RLock()
	defer cs.mtx.RUnlock()
	return cs.state.LastBlockHeight, cs.state.Validators.Copy().Validators
}

// SetPrivValidator sets the private validator account for signing votes.
func (cs *ConsensusState) SetPrivValidator(priv types.PrivValidator) {
	cs.mtx.Lock()
	defer cs.mtx.Unlock()
	cs.privValidator = priv
}

// SetTimeoutTicker sets the local timer. It may be useful to overwrite for testing.
func (cs *ConsensusState) SetTimeoutTicker(timeoutTicker TimeoutTicker) {
	cs.mtx.Lock()
	defer cs.mtx.Unlock()
	cs.timeoutTicker = timeoutTicker
}

// LoadCommit loads the commit for a given height.
func (cs *ConsensusState) LoadCommit(height int64) *types.Commit {
	cs.mtx.RLock()
	defer cs.mtx.RUnlock()
	if height == cs.blockStore.Height() {
		return cs.blockStore.LoadSeenCommit(height)
	}
	return cs.blockStore.LoadBlockCommit(height)
}

// OnStart implements cmn.Service.
// It loads the latest state via the WAL, and starts the timeout and receive routines.
func (cs *ConsensusState) OnStart() error {
	if err := cs.evsw.Start(); err != nil {
		return err
	}

	// we may set the WAL in testing before calling Start,
	// so only OpenWAL if its still the nilWAL
	if _, ok := cs.wal.(nilWAL); ok {
		walFile := cs.config.WalFile()
		wal, err := cs.OpenWAL(walFile)
		if err != nil {
			cs.Logger.Error("Error loading ConsensusState wal", "err", err.Error())
			return err
		}
		cs.wal = wal
	}

	// we need the timeoutRoutine for replay so
	// we don't block on the tick chan.
	// NOTE: we will get a build up of garbage go routines
	// firing on the tockChan until the receiveRoutine is started
	// to deal with them (by that point, at most one will be valid)
	if err := cs.timeoutTicker.Start(); err != nil {
		return err
	}

	// we may have lost some votes if the process crashed
	// reload from consensus log to catchup
	if cs.doWALCatchup {
		if err := cs.catchupReplay(cs.Height); err != nil {
			cs.Logger.Error("Error on catchup replay. Proceeding to start ConsensusState anyway", "err", err.Error())
			// NOTE: if we ever do return an error here,
			// make sure to stop the timeoutTicker
		}
	}

	// now start the receiveRoutine
	go cs.receiveRoutine(0)

	// schedule the first round!
	// use GetRoundState so we don't race the receiveRoutine for access
	cs.scheduleRound0(cs.GetRoundState())

	return nil
}

// timeoutRoutine: receive requests for timeouts on tickChan and fire timeouts on tockChan
// receiveRoutine: serializes processing of proposoals, block parts, votes; coordinates state transitions
func (cs *ConsensusState) startRoutines(maxSteps int) {
	err := cs.timeoutTicker.Start()
	if err != nil {
		cs.Logger.Error("Error starting timeout ticker", "err", err)
		return
	}
	go cs.receiveRoutine(maxSteps)
}

// OnStop implements cmn.Service. It stops all routines and waits for the WAL to finish.
func (cs *ConsensusState) OnStop() {
	cs.evsw.Stop()
	cs.timeoutTicker.Stop()
}

// Wait waits for the the main routine to return.
// NOTE: be sure to Stop() the event switch and drain
// any event channels or this may deadlock
func (cs *ConsensusState) Wait() {
	<-cs.done
}

// OpenWAL opens a file to log all consensus messages and timeouts for deterministic accountability
func (cs *ConsensusState) OpenWAL(walFile string) (WAL, error) {
	wal, err := NewWAL(walFile)
	if err != nil {
		cs.Logger.Error("Failed to open WAL for consensus state", "wal", walFile, "err", err)
		return nil, err
	}
	wal.SetLogger(cs.Logger.With("wal", walFile))
	if err := wal.Start(); err != nil {
		return nil, err
	}
	return wal, nil
}

//------------------------------------------------------------
// Public interface for passing messages into the consensus state, possibly causing a state transition.
// If peerID == "", the msg is considered internal.
// Messages are added to the appropriate queue (peer or internal).
// If the queue is full, the function may block.
// TODO: should these return anything or let callers just use events?

// AddVote inputs a vote.
func (cs *ConsensusState) AddVote(vote *types.Vote, peerID p2p.ID) (added bool, err error) {
	if peerID == "" {
		cs.internalMsgQueue <- msgInfo{&VoteMessage{vote}, ""}
	} else {
		cs.peerMsgQueue <- msgInfo{&VoteMessage{vote}, peerID}
	}

	// TODO: wait for event?!
	return false, nil
}

// SetProposal inputs a proposal.
func (cs *ConsensusState) SetProposal(proposal *types.Proposal, peerID p2p.ID) error {

	if peerID == "" {
		cs.internalMsgQueue <- msgInfo{&ProposalMessage{proposal}, ""}
	} else {
		cs.peerMsgQueue <- msgInfo{&ProposalMessage{proposal}, peerID}
	}

	// TODO: wait for event?!
	return nil
}

// AddProposalBlockPart inputs a part of the proposal block.
func (cs *ConsensusState) AddProposalBlockPart(height int64, round int, part *types.Part, peerID p2p.ID) error {

	if peerID == "" {
		cs.internalMsgQueue <- msgInfo{&BlockPartMessage{height, round, part}, ""}
	} else {
		cs.peerMsgQueue <- msgInfo{&BlockPartMessage{height, round, part}, peerID}
	}

	// TODO: wait for event?!
	return nil
}

// SetProposalAndBlock inputs the proposal and all block parts.
func (cs *ConsensusState) SetProposalAndBlock(proposal *types.Proposal, block *types.Block, parts *types.PartSet, peerID p2p.ID) error {
	if err := cs.SetProposal(proposal, peerID); err != nil {
		return err
	}
	for i := 0; i < parts.Total(); i++ {
		part := parts.GetPart(i)
		if err := cs.AddProposalBlockPart(proposal.Height, proposal.Round, part, peerID); err != nil {
			return err
		}
	}
	return nil
}

//------------------------------------------------------------
// internal functions for managing the state

func (cs *ConsensusState) updateHeight(height int64) {
	cs.metrics.Height.Set(float64(height))
	cs.Height = height
}

func (cs *ConsensusState) updateRoundStep(round int, step cstypes.RoundStepType) {
	cs.Round = round
	cs.Step = step
}

// enterNewRound(height, 0) at cs.StartTime.
func (cs *ConsensusState) scheduleRound0(rs *cstypes.RoundState) {
	//cs.Logger.Info("scheduleRound0", "now", time.Now(), "startTime", cs.StartTime)
	sleepDuration := rs.StartTime.Sub(time.Now()) // nolint: gotype, gosimple
	cs.scheduleTimeout(sleepDuration, rs.Height, 0, cstypes.RoundStepNewHeight)
}

// Attempt to schedule a timeout (by sending timeoutInfo on the tickChan)
func (cs *ConsensusState) scheduleTimeout(duration time.Duration, height int64, round int, step cstypes.RoundStepType) {
	cs.timeoutTicker.ScheduleTimeout(timeoutInfo{duration, height, round, step})
}

// send a msg into the receiveRoutine regarding our own proposal, block part, or vote
func (cs *ConsensusState) sendInternalMessage(mi msgInfo) {
	select {
	case cs.internalMsgQueue <- mi:
	default:
		// NOTE: using the go-routine means our votes can
		// be processed out of order.
		// TODO: use CList here for strict determinism and
		// attempt push to internalMsgQueue in receiveRoutine
		cs.Logger.Info("Internal msg queue is full. Using a go-routine")
		go func() { cs.internalMsgQueue <- mi }()
	}
}

// Reconstruct LastCommit from SeenCommit, which we saved along with the block,
// (which happens even before saving the state)
func (cs *ConsensusState) reconstructLastCommit(state sm.State) {
	if state.LastBlockHeight == 0 {
		return
	}
	seenCommit := cs.blockStore.LoadSeenCommit(state.LastBlockHeight)
	lastPrecommits := types.NewVoteSet(state.ChainID, state.LastBlockHeight, seenCommit.Round(), types.VoteTypePrecommit, state.LastValidators)
	for _, precommit := range seenCommit.Precommits {
		if precommit == nil {
			continue
		}
		added, err := lastPrecommits.AddVote(precommit)
		if !added || err != nil {
			cmn.PanicCrisis(cmn.Fmt("Failed to reconstruct LastCommit: %v", err))
		}
	}
	if !lastPrecommits.HasTwoThirdsMajority() {
		cmn.PanicSanity("Failed to reconstruct LastCommit: Does not have +2/3 maj")
	}
	cs.LastCommit = lastPrecommits
}

// Updates ConsensusState and increments height to match that of state.
// The round becomes 0 and cs.Step becomes cstypes.RoundStepNewHeight.
func (cs *ConsensusState) updateToState(state sm.State) {
	if cs.CommitRound > -1 && 0 < cs.Height && cs.Height != state.LastBlockHeight {
		cmn.PanicSanity(cmn.Fmt("updateToState() expected state height of %v but found %v",
			cs.Height, state.LastBlockHeight))
	}
	if !cs.state.IsEmpty() && cs.state.LastBlockHeight+1 != cs.Height {
		// This might happen when someone else is mutating cs.state.
		// Someone forgot to pass in state.Copy() somewhere?!
		cmn.PanicSanity(cmn.Fmt("Inconsistent cs.state.LastBlockHeight+1 %v vs cs.Height %v",
			cs.state.LastBlockHeight+1, cs.Height))
	}

	// If state isn't further out than cs.state, just ignore.
	// This happens when SwitchToConsensus() is called in the reactor.
	// We don't want to reset e.g. the Votes, but we still want to
	// signal the new round step, because other services (eg. mempool)
	// depend on having an up-to-date peer state!
	if !cs.state.IsEmpty() && (state.LastBlockHeight <= cs.state.LastBlockHeight) {
		cs.Logger.Info("Ignoring updateToState()", "newHeight", state.LastBlockHeight+1, "oldHeight", cs.state.LastBlockHeight+1)
		cs.newStep()
		return
	}

	// Reset fields based on state.
	validators := state.Validators
	lastPrecommits := (*types.VoteSet)(nil)
	if cs.CommitRound > -1 && cs.Votes != nil {
		if !cs.Votes.Precommits(cs.CommitRound).HasTwoThirdsMajority() {
			cmn.PanicSanity("updateToState(state) called but last Precommit round didn't have +2/3")
		}
		lastPrecommits = cs.Votes.Precommits(cs.CommitRound)
	}

	// Next desired block height
	height := state.LastBlockHeight + 1

	// RoundState fields
	cs.updateHeight(height)
	cs.updateRoundStep(0, cstypes.RoundStepNewHeight)
	if cs.CommitTime.IsZero() {
		// "Now" makes it easier to sync up dev nodes.
		// We add timeoutCommit to allow transactions
		// to be gathered for the first block.
		// And alternative solution that relies on clocks:
		//  cs.StartTime = state.LastBlockTime.Add(timeoutCommit)
		cs.StartTime = cs.config.Commit(time.Now())
	} else {
		cs.StartTime = cs.config.Commit(cs.CommitTime)
	}

	cs.Validators = validators
	cs.Proposal = nil
	cs.ProposalBlock = nil
	cs.ProposalBlockParts = nil
	cs.LockedRound = 0
	cs.LockedBlock = nil
	cs.LockedBlockParts = nil
	cs.ValidRound = 0
	cs.ValidBlock = nil
	cs.ValidBlockParts = nil
	cs.Votes = cstypes.NewHeightVoteSet(state.ChainID, height, validators)
	cs.CommitRound = -1
	cs.LastCommit = lastPrecommits
	cs.LastValidators = state.LastValidators

	cs.state = state

	// Finally, broadcast RoundState
	cs.newStep()
}

func (cs *ConsensusState) newStep() {
	rs := cs.RoundStateEvent()
	cs.wal.Write(rs)
	cs.nSteps++
	// newStep is called by updateToState in NewConsensusState before the eventBus is set!
	if cs.eventBus != nil {
		cs.eventBus.PublishEventNewRoundStep(rs)
		cs.evsw.FireEvent(types.EventNewRoundStep, &cs.RoundState)
	}
}

//-----------------------------------------
// the main go routines

// receiveRoutine handles messages which may cause state transitions.
// it's argument (n) is the number of messages to process before exiting - use 0 to run forever
// It keeps the RoundState and is the only thing that updates it.
// Updates (state transitions) happen on timeouts, complete proposals, and 2/3 majorities.
// ConsensusState must be locked before any internal state is updated.
func (cs *ConsensusState) receiveRoutine(maxSteps int) {
	defer func() {
		if r := recover(); r != nil {
			cs.Logger.Error("CONSENSUS FAILURE!!!", "err", r, "stack", string(debug.Stack()))
		}
	}()

	for {
		if maxSteps > 0 {
			if cs.nSteps >= maxSteps {
				cs.Logger.Info("reached max steps. exiting receive routine")
				cs.nSteps = 0
				return
			}
		}
		rs := cs.RoundState
		var mi msgInfo

		select {
		case <-cs.mempool.TxsAvailable():
			cs.handleTxsAvailable()
		case mi = <-cs.peerMsgQueue:
			cs.wal.Write(mi)
			// handles proposals, block parts, votes
			// may generate internal events (votes, complete proposals, 2/3 majorities)
			cs.handleMsg(mi)
		case mi = <-cs.internalMsgQueue:
			cs.wal.WriteSync(mi) // NOTE: fsync
			// handles proposals, block parts, votes
			cs.handleMsg(mi)
		case ti := <-cs.timeoutTicker.Chan(): // tockChan:
			cs.wal.Write(ti)
			// if the timeout is relevant to the rs
			// go to the next step
			cs.handleTimeout(ti, rs)
		case <-cs.Quit():

			// NOTE: the internalMsgQueue may have signed messages from our
			// priv_val that haven't hit the WAL, but its ok because
			// priv_val tracks LastSig

			// close wal now that we're done writing to it
			cs.wal.Stop()
			cs.wal.Wait()

			close(cs.done)
			return
		}
	}
}

// state transitions on complete-proposal, 2/3-any, 2/3-one
func (cs *ConsensusState) handleMsg(mi msgInfo) {
	cs.mtx.Lock()
	defer cs.mtx.Unlock()

	var err error
	msg, peerID := mi.Msg, mi.PeerID
	switch msg := msg.(type) {
	case *ProposalMessage:
		// will not cause transition.
		// once proposal is set, we can receive block parts
		err = cs.setProposal(msg.Proposal)
	case *BlockPartMessage:
		// if the proposal is complete, we'll enterPrevote or tryFinalizeCommit
		_, err = cs.addProposalBlockPart(msg, peerID)
		if err != nil && msg.Round != cs.Round {
			cs.Logger.Debug("Received block part from wrong round", "height", cs.Height, "csRound", cs.Round, "blockRound", msg.Round)
			err = nil
		}
	case *VoteMessage:
		// attempt to add the vote and dupeout the validator if its a duplicate signature
		// if the vote gives us a 2/3-any or 2/3-one, we transition
		err := cs.tryAddVote(msg.Vote, peerID)
		if err == ErrAddingVote {
			// TODO: punish peer
			// We probably don't want to stop the peer here. The vote does not
			// necessarily comes from a malicious peer but can be just broadcasted by
			// a typical peer.
			// https://github.com/tendermint/tendermint/issues/1281
		}

		// NOTE: the vote is broadcast to peers by the reactor listening
		// for vote events

		// TODO: If rs.Height == vote.Height && rs.Round < vote.Round,
		// the peer is sending us CatchupCommit precommits.
		// We could make note of this and help filter in broadcastHasVoteMessage().
	default:
		cs.Logger.Error("Unknown msg type", reflect.TypeOf(msg))
	}
	if err != nil {
		cs.Logger.Error("Error with msg", "height", cs.Height, "round", cs.Round, "type", reflect.TypeOf(msg), "peer", peerID, "err", err, "msg", msg)
	}
}

func (cs *ConsensusState) handleTimeout(ti timeoutInfo, rs cstypes.RoundState) {
	cs.Logger.Debug("Received tock", "timeout", ti.Duration, "height", ti.Height, "round", ti.Round, "step", ti.Step)

	// timeouts must be for current height, round, step
	if ti.Height != rs.Height || ti.Round < rs.Round || (ti.Round == rs.Round && ti.Step < rs.Step) {
		cs.Logger.Debug("Ignoring tock because we're ahead", "height", rs.Height, "round", rs.Round, "step", rs.Step)
		return
	}

	// the timeout will now cause a state transition
	cs.mtx.Lock()
	defer cs.mtx.Unlock()

	switch ti.Step {
	case cstypes.RoundStepNewHeight:
		// NewRound event fired from enterNewRound.
		// XXX: should we fire timeout here (for timeout commit)?
		cs.enterNewRound(ti.Height, 0)
	case cstypes.RoundStepNewRound:
		cs.enterPropose(ti.Height, 0)
	case cstypes.RoundStepPropose:
		cs.eventBus.PublishEventTimeoutPropose(cs.RoundStateEvent())
		cs.enterPrevote(ti.Height, ti.Round)
	case cstypes.RoundStepPrevoteWait:
		cs.eventBus.PublishEventTimeoutWait(cs.RoundStateEvent())
		cs.enterPrecommit(ti.Height, ti.Round)
	case cstypes.RoundStepPrecommitWait:
		cs.eventBus.PublishEventTimeoutWait(cs.RoundStateEvent())
		cs.enterNewRound(ti.Height, ti.Round+1)
	default:
		panic(cmn.Fmt("Invalid timeout step: %v", ti.Step))
	}

}

func (cs *ConsensusState) handleTxsAvailable() {
	cs.mtx.Lock()
	defer cs.mtx.Unlock()
	// we only need to do this for round 0
	cs.enterPropose(cs.Height, 0)
}

//-----------------------------------------------------------------------------
// State functions
// Used internally by handleTimeout and handleMsg to make state transitions

// Enter: `timeoutNewHeight` by startTime (commitTime+timeoutCommit),
// 	or, if SkipTimeout==true, after receiving all precommits from (height,round-1)
// Enter: `timeoutPrecommits` after any +2/3 precommits from (height,round-1)
// Enter: +2/3 precommits for nil at (height,round-1)
// Enter: +2/3 prevotes any or +2/3 precommits for block or any from (height, round)
// NOTE: cs.StartTime was already set for height.
func (cs *ConsensusState) enterNewRound(height int64, round int) {
	logger := cs.Logger.With("height", height, "round", round)

	if cs.Height != height || round < cs.Round || (cs.Round == round && cs.Step != cstypes.RoundStepNewHeight) {
		logger.Debug(cmn.Fmt("enterNewRound(%v/%v): Invalid args. Current step: %v/%v/%v", height, round, cs.Height, cs.Round, cs.Step))
		return
	}

	if now := time.Now(); cs.StartTime.After(now) {
		logger.Info("Need to set a buffer and log message here for sanity.", "startTime", cs.StartTime, "now", now)
	}

	logger.Info(cmn.Fmt("enterNewRound(%v/%v). Current: %v/%v/%v", height, round, cs.Height, cs.Round, cs.Step))

	// Increment validators if necessary
	validators := cs.Validators
	if cs.Round < round {
		validators = validators.Copy()
		validators.IncrementAccum(round - cs.Round)
	}

	// Setup new round
	// we don't fire newStep for this step,
	// but we fire an event, so update the round step first
	cs.updateRoundStep(round, cstypes.RoundStepNewRound)
	cs.Validators = validators
	if round == 0 {
		// We've already reset these upon new height,
		// and meanwhile we might have received a proposal
		// for round 0.
	} else {
		logger.Info("Resetting Proposal info")
		cs.Proposal = nil
		cs.ProposalBlock = nil
		cs.ProposalBlockParts = nil
	}
	cs.Votes.SetRound(round + 1) // also track next round (round+1) to allow round-skipping

	cs.eventBus.PublishEventNewRound(cs.RoundStateEvent())
	cs.metrics.Rounds.Set(float64(round))

	// Wait for txs to be available in the mempool
	// before we enterPropose in round 0. If the last block changed the app hash,
	// we may need an empty "proof" block, and enterPropose immediately.
	waitForTxs := cs.config.WaitForTxs() && round == 0 && !cs.needProofBlock(height)
	if waitForTxs {
		if cs.config.CreateEmptyBlocksInterval > 0 {
			cs.scheduleTimeout(cs.config.EmptyBlocksInterval(), height, round, cstypes.RoundStepNewRound)
		}
		go cs.proposalHeartbeat(height, round)
	} else {
		cs.enterPropose(height, round)
	}
}

// needProofBlock returns true on the first height (so the genesis app hash is signed right away)
// and where the last block (height-1) caused the app hash to change
func (cs *ConsensusState) needProofBlock(height int64) bool {
	if height == 1 {
		return true
	}

	lastBlockMeta := cs.blockStore.LoadBlockMeta(height - 1)
	return !bytes.Equal(cs.state.AppHash, lastBlockMeta.Header.AppHash)
}

func (cs *ConsensusState) proposalHeartbeat(height int64, round int) {
	counter := 0
	addr := cs.privValidator.GetAddress()
	valIndex, _ := cs.Validators.GetByAddress(addr)
	chainID := cs.state.ChainID
	for {
		rs := cs.GetRoundState()
		// if we've already moved on, no need to send more heartbeats
		if rs.Step > cstypes.RoundStepNewRound || rs.Round > round || rs.Height > height {
			return
		}
		heartbeat := &types.Heartbeat{
			Height:           rs.Height,
			Round:            rs.Round,
			Sequence:         counter,
			ValidatorAddress: addr,
			ValidatorIndex:   valIndex,
		}
		cs.privValidator.SignHeartbeat(chainID, heartbeat)
		cs.eventBus.PublishEventProposalHeartbeat(types.EventDataProposalHeartbeat{heartbeat})
		cs.evsw.FireEvent(types.EventProposalHeartbeat, heartbeat)
		counter++
		time.Sleep(proposalHeartbeatIntervalSeconds * time.Second)
	}
}

// Enter (CreateEmptyBlocks): from enterNewRound(height,round)
// Enter (CreateEmptyBlocks, CreateEmptyBlocksInterval > 0 ): after enterNewRound(height,round), after timeout of CreateEmptyBlocksInterval
// Enter (!CreateEmptyBlocks) : after enterNewRound(height,round), once txs are in the mempool
func (cs *ConsensusState) enterPropose(height int64, round int) {
	logger := cs.Logger.With("height", height, "round", round)

	if cs.Height != height || round < cs.Round || (cs.Round == round && cstypes.RoundStepPropose <= cs.Step) {
		logger.Debug(cmn.Fmt("enterPropose(%v/%v): Invalid args. Current step: %v/%v/%v", height, round, cs.Height, cs.Round, cs.Step))
		return
	}
	logger.Info(cmn.Fmt("enterPropose(%v/%v). Current: %v/%v/%v", height, round, cs.Height, cs.Round, cs.Step))

	defer func() {
		// Done enterPropose:
		cs.updateRoundStep(round, cstypes.RoundStepPropose)
		cs.newStep()

		// If we have the whole proposal + POL, then goto Prevote now.
		// else, we'll enterPrevote when the rest of the proposal is received (in AddProposalBlockPart),
		// or else after timeoutPropose
		if cs.isProposalComplete() {
			cs.enterPrevote(height, cs.Round)
		}
	}()

	// If we don't get the proposal and all block parts quick enough, enterPrevote
	cs.scheduleTimeout(cs.config.Propose(round), height, round, cstypes.RoundStepPropose)

	// Nothing more to do if we're not a validator
	if cs.privValidator == nil {
		logger.Debug("This node is not a validator")
		return
	}

	// if not a validator, we're done
	if !cs.Validators.HasAddress(cs.privValidator.GetAddress()) {
		logger.Debug("This node is not a validator", "addr", cs.privValidator.GetAddress(), "vals", cs.Validators)
		return
	}
	logger.Debug("This node is a validator")

	if cs.isProposer() {
		logger.Info("enterPropose: Our turn to propose", "proposer", cs.Validators.GetProposer().Address, "privValidator", cs.privValidator)
		cs.decideProposal(height, round)
	} else {
		logger.Info("enterPropose: Not our turn to propose", "proposer", cs.Validators.GetProposer().Address, "privValidator", cs.privValidator)
	}
}

func (cs *ConsensusState) isProposer() bool {
	return bytes.Equal(cs.Validators.GetProposer().Address, cs.privValidator.GetAddress())
}

func (cs *ConsensusState) defaultDecideProposal(height int64, round int) {
	var block *types.Block
	var blockParts *types.PartSet

	// Decide on block
	if cs.LockedBlock != nil {
		// If we're locked onto a block, just choose that.
		block, blockParts = cs.LockedBlock, cs.LockedBlockParts
	} else if cs.ValidBlock != nil {
		// If there is valid block, choose that.
		block, blockParts = cs.ValidBlock, cs.ValidBlockParts
	} else {
		// Create a new proposal block from state/txs from the mempool.
		block, blockParts = cs.createProposalBlock()
		if block == nil { // on error
			return
		}
	}

	// Make proposal
	polRound, polBlockID := cs.Votes.POLInfo()
	proposal := types.NewProposal(height, round, blockParts.Header(), polRound, polBlockID)
	if err := cs.privValidator.SignProposal(cs.state.ChainID, proposal); err == nil {
		// Set fields
		/*  fields set by setProposal and addBlockPart
		cs.Proposal = proposal
		cs.ProposalBlock = block
		cs.ProposalBlockParts = blockParts
		*/

		// send proposal and block parts on internal msg queue
		cs.sendInternalMessage(msgInfo{&ProposalMessage{proposal}, ""})
		for i := 0; i < blockParts.Total(); i++ {
			part := blockParts.GetPart(i)
			cs.sendInternalMessage(msgInfo{&BlockPartMessage{cs.Height, cs.Round, part}, ""})
		}
		cs.Logger.Info("Signed proposal", "height", height, "round", round, "proposal", proposal)
		cs.Logger.Debug(cmn.Fmt("Signed proposal block: %v", block))
	} else {
		if !cs.replayMode {
			cs.Logger.Error("enterPropose: Error signing proposal", "height", height, "round", round, "err", err)
		}
	}
}

// Returns true if the proposal block is complete &&
// (if POLRound was proposed, we have +2/3 prevotes from there).
func (cs *ConsensusState) isProposalComplete() bool {
	if cs.Proposal == nil || cs.ProposalBlock == nil {
		return false
	}
	// we have the proposal. if there's a POLRound,
	// make sure we have the prevotes from it too
	if cs.Proposal.POLRound < 0 {
		return true
	}
	// if this is false the proposer is lying or we haven't received the POL yet
	return cs.Votes.Prevotes(cs.Proposal.POLRound).HasTwoThirdsMajority()

}

// Create the next block to propose and return it.
// Returns nil block upon error.
// NOTE: keep it side-effect free for clarity.
func (cs *ConsensusState) createProposalBlock() (block *types.Block, blockParts *types.PartSet) {
	var commit *types.Commit
	if cs.Height == 1 {
		// We're creating a proposal for the first block.
		// The commit is empty, but not nil.
		commit = &types.Commit{}
	} else if cs.LastCommit.HasTwoThirdsMajority() {
		// Make the commit from LastCommit
		commit = cs.LastCommit.MakeCommit()
	} else {
		// This shouldn't happen.
		cs.Logger.Error("enterPropose: Cannot propose anything: No commit for the previous block.")
		return
	}

	// Mempool validated transactions
	txs := cs.mempool.Reap(cs.state.ConsensusParams.BlockSize.MaxTxs)
	block, parts := cs.state.MakeBlock(cs.Height, txs, commit)
	evidence := cs.evpool.PendingEvidence()
	block.AddEvidence(evidence)
	return block, parts
}

// Enter: `timeoutPropose` after entering Propose.
// Enter: proposal block and POL is ready.
// Enter: any +2/3 prevotes for future round.
// Prevote for LockedBlock if we're locked, or ProposalBlock if valid.
// Otherwise vote nil.
func (cs *ConsensusState) enterPrevote(height int64, round int) {
	if cs.Height != height || round < cs.Round || (cs.Round == round && cstypes.RoundStepPrevote <= cs.Step) {
		cs.Logger.Debug(cmn.Fmt("enterPrevote(%v/%v): Invalid args. Current step: %v/%v/%v", height, round, cs.Height, cs.Round, cs.Step))
		return
	}

	defer func() {
		// Done enterPrevote:
		cs.updateRoundStep(round, cstypes.RoundStepPrevote)
		cs.newStep()
	}()

	// fire event for how we got here
	if cs.isProposalComplete() {
		cs.eventBus.PublishEventCompleteProposal(cs.RoundStateEvent())
	} else {
		// we received +2/3 prevotes for a future round
		// TODO: catchup event?
	}

	cs.Logger.Info(cmn.Fmt("enterPrevote(%v/%v). Current: %v/%v/%v", height, round, cs.Height, cs.Round, cs.Step))

	// Sign and broadcast vote as necessary
	cs.doPrevote(height, round)

	// Once `addVote` hits any +2/3 prevotes, we will go to PrevoteWait
	// (so we have more time to try and collect +2/3 prevotes for a single block)
}

func (cs *ConsensusState) defaultDoPrevote(height int64, round int) {
	logger := cs.Logger.With("height", height, "round", round)
	// If a block is locked, prevote that.
	if cs.LockedBlock != nil {
		logger.Info("enterPrevote: Block was locked")
		cs.signAddVote(types.VoteTypePrevote, cs.LockedBlock.Hash(), cs.LockedBlockParts.Header())
		return
	}

	// If ProposalBlock is nil, prevote nil.
	if cs.ProposalBlock == nil {
		logger.Info("enterPrevote: ProposalBlock is nil")
		cs.signAddVote(types.VoteTypePrevote, nil, types.PartSetHeader{})
		return
	}

	// Validate proposal block
	err := cs.blockExec.ValidateBlock(cs.state, cs.ProposalBlock)
	if err != nil {
		// ProposalBlock is invalid, prevote nil.
		logger.Error("enterPrevote: ProposalBlock is invalid", "err", err)
		cs.signAddVote(types.VoteTypePrevote, nil, types.PartSetHeader{})
		return
	}

	// Prevote cs.ProposalBlock
	// NOTE: the proposal signature is validated when it is received,
	// and the proposal block parts are validated as they are received (against the merkle hash in the proposal)
	logger.Info("enterPrevote: ProposalBlock is valid")
	cs.signAddVote(types.VoteTypePrevote, cs.ProposalBlock.Hash(), cs.ProposalBlockParts.Header())
}

// Enter: any +2/3 prevotes at next round.
func (cs *ConsensusState) enterPrevoteWait(height int64, round int) {
	logger := cs.Logger.With("height", height, "round", round)

	if cs.Height != height || round < cs.Round || (cs.Round == round && cstypes.RoundStepPrevoteWait <= cs.Step) {
		logger.Debug(cmn.Fmt("enterPrevoteWait(%v/%v): Invalid args. Current step: %v/%v/%v", height, round, cs.Height, cs.Round, cs.Step))
		return
	}
	/*
		if !cs.Votes.Prevotes(round).HasTwoThirdsAny() {
			cmn.PanicSanity(cmn.Fmt("enterPrevoteWait(%v/%v), but Prevotes does not have any +2/3 votes", height, round))
		}
	*/
	logger.Info(cmn.Fmt("enterPrevoteWait(%v/%v). Current: %v/%v/%v", height, round, cs.Height, cs.Round, cs.Step))

	defer func() {
		// Done enterPrevoteWait:
		cs.updateRoundStep(round, cstypes.RoundStepPrevoteWait)
		cs.newStep()
	}()

	// Wait for some more prevotes; enterPrecommit
	cs.scheduleTimeout(cs.config.Prevote(round), height, round, cstypes.RoundStepPrevoteWait)
}

// Enter: `timeoutPrevote` after any +2/3 prevotes.
// Enter: +2/3 precomits for block or nil.
// Enter: any +2/3 precommits for next round.
// Lock & precommit the ProposalBlock if we have enough prevotes for it (a POL in this round)
// else, unlock an existing lock and precommit nil if +2/3 of prevotes were nil,
// else, precommit nil otherwise.
func (cs *ConsensusState) enterPrecommit(height int64, round int) {
	logger := cs.Logger.With("height", height, "round", round)

	if cs.Height != height || round < cs.Round || (cs.Round == round && cstypes.RoundStepPrecommit <= cs.Step) {
		logger.Debug(cmn.Fmt("enterPrecommit(%v/%v): Invalid args. Current step: %v/%v/%v", height, round, cs.Height, cs.Round, cs.Step))
		return
	}

	logger.Info(cmn.Fmt("enterPrecommit(%v/%v). Current: %v/%v/%v", height, round, cs.Height, cs.Round, cs.Step))

	defer func() {
		// Done enterPrecommit:
		cs.updateRoundStep(round, cstypes.RoundStepPrecommit)
		cs.newStep()
	}()

	// check for a polka
	blockID, ok := cs.Votes.Prevotes(round).TwoThirdsMajority()

	// If we don't have a polka, we must precommit nil.
	if !ok {
		if cs.LockedBlock != nil {
			logger.Info("enterPrecommit: No +2/3 prevotes during enterPrecommit while we're locked. Precommitting nil")
		} else {
			logger.Info("enterPrecommit: No +2/3 prevotes during enterPrecommit. Precommitting nil.")
		}
		cs.signAddVote(types.VoteTypePrecommit, nil, types.PartSetHeader{})
		return
	}

	// At this point +2/3 prevoted for a particular block or nil.
	cs.eventBus.PublishEventPolka(cs.RoundStateEvent())

	// the latest POLRound should be this round.
	polRound, _ := cs.Votes.POLInfo()
	if polRound < round {
		cmn.PanicSanity(cmn.Fmt("This POLRound should be %v but got %", round, polRound))
	}

	// +2/3 prevoted nil. Unlock and precommit nil.
	if len(blockID.Hash) == 0 {
		if cs.LockedBlock == nil {
			logger.Info("enterPrecommit: +2/3 prevoted for nil.")
		} else {
			logger.Info("enterPrecommit: +2/3 prevoted for nil. Unlocking")
			cs.LockedRound = 0
			cs.LockedBlock = nil
			cs.LockedBlockParts = nil
			cs.eventBus.PublishEventUnlock(cs.RoundStateEvent())
		}
		cs.signAddVote(types.VoteTypePrecommit, nil, types.PartSetHeader{})
		return
	}

	// At this point, +2/3 prevoted for a particular block.

	// If we're already locked on that block, precommit it, and update the LockedRound
	if cs.LockedBlock.HashesTo(blockID.Hash) {
		logger.Info("enterPrecommit: +2/3 prevoted locked block. Relocking")
		cs.LockedRound = round
		cs.eventBus.PublishEventRelock(cs.RoundStateEvent())
		cs.signAddVote(types.VoteTypePrecommit, blockID.Hash, blockID.PartsHeader)
		return
	}

	// If +2/3 prevoted for proposal block, stage and precommit it
	if cs.ProposalBlock.HashesTo(blockID.Hash) {
		logger.Info("enterPrecommit: +2/3 prevoted proposal block. Locking", "hash", blockID.Hash)
		// Validate the block.
		if err := cs.blockExec.ValidateBlock(cs.state, cs.ProposalBlock); err != nil {
			cmn.PanicConsensus(cmn.Fmt("enterPrecommit: +2/3 prevoted for an invalid block: %v", err))
		}
		cs.LockedRound = round
		cs.LockedBlock = cs.ProposalBlock
		cs.LockedBlockParts = cs.ProposalBlockParts
		cs.eventBus.PublishEventLock(cs.RoundStateEvent())
		cs.signAddVote(types.VoteTypePrecommit, blockID.Hash, blockID.PartsHeader)
		return
	}

	// There was a polka in this round for a block we don't have.
	// Fetch that block, unlock, and precommit nil.
	// The +2/3 prevotes for this round is the POL for our unlock.
	// TODO: In the future save the POL prevotes for justification.
	cs.LockedRound = 0
	cs.LockedBlock = nil
	cs.LockedBlockParts = nil
	if !cs.ProposalBlockParts.HasHeader(blockID.PartsHeader) {
		cs.ProposalBlock = nil
		cs.ProposalBlockParts = types.NewPartSetFromHeader(blockID.PartsHeader)
	}
	cs.eventBus.PublishEventUnlock(cs.RoundStateEvent())
	cs.signAddVote(types.VoteTypePrecommit, nil, types.PartSetHeader{})
}

// Enter: any +2/3 precommits for next round.
func (cs *ConsensusState) enterPrecommitWait(height int64, round int) {
	logger := cs.Logger.With("height", height, "round", round)

	if cs.Height != height || round < cs.Round || (cs.Round == round && cstypes.RoundStepPrecommitWait <= cs.Step) {
		logger.Debug(cmn.Fmt("enterPrecommitWait(%v/%v): Invalid args. Current step: %v/%v/%v", height, round, cs.Height, cs.Round, cs.Step))
		return
	}
	if !cs.Votes.Precommits(round).HasTwoThirdsAny() {
		cmn.PanicSanity(cmn.Fmt("enterPrecommitWait(%v/%v), but Precommits does not have any +2/3 votes", height, round))
	}
	logger.Info(cmn.Fmt("enterPrecommitWait(%v/%v). Current: %v/%v/%v", height, round, cs.Height, cs.Round, cs.Step))

	defer func() {
		// Done enterPrecommitWait:
		cs.updateRoundStep(round, cstypes.RoundStepPrecommitWait)
		cs.newStep()
	}()

	// Wait for some more precommits; enterNewRound
	cs.scheduleTimeout(cs.config.Precommit(round), height, round, cstypes.RoundStepPrecommitWait)

}

// Enter: +2/3 precommits for block
func (cs *ConsensusState) enterCommit(height int64, commitRound int) {
	logger := cs.Logger.With("height", height, "commitRound", commitRound)

	if cs.Height != height || cstypes.RoundStepCommit <= cs.Step {
		logger.Debug(cmn.Fmt("enterCommit(%v/%v): Invalid args. Current step: %v/%v/%v", height, commitRound, cs.Height, cs.Round, cs.Step))
		return
	}
	logger.Info(cmn.Fmt("enterCommit(%v/%v). Current: %v/%v/%v", height, commitRound, cs.Height, cs.Round, cs.Step))

	defer func() {
		// Done enterCommit:
		// keep cs.Round the same, commitRound points to the right Precommits set.
		cs.updateRoundStep(cs.Round, cstypes.RoundStepCommit)
		cs.CommitRound = commitRound
		cs.CommitTime = time.Now()
		cs.newStep()

		// Maybe finalize immediately.
		cs.tryFinalizeCommit(height)
	}()

	blockID, ok := cs.Votes.Precommits(commitRound).TwoThirdsMajority()
	if !ok {
		cmn.PanicSanity("RunActionCommit() expects +2/3 precommits")
	}

	// The Locked* fields no longer matter.
	// Move them over to ProposalBlock if they match the commit hash,
	// otherwise they'll be cleared in updateToState.
	if cs.LockedBlock.HashesTo(blockID.Hash) {
		logger.Info("Commit is for locked block. Set ProposalBlock=LockedBlock", "blockHash", blockID.Hash)
		cs.ProposalBlock = cs.LockedBlock
		cs.ProposalBlockParts = cs.LockedBlockParts
	}

	// If we don't have the block being committed, set up to get it.
	if !cs.ProposalBlock.HashesTo(blockID.Hash) {
		if !cs.ProposalBlockParts.HasHeader(blockID.PartsHeader) {
			logger.Info("Commit is for a block we don't know about. Set ProposalBlock=nil", "proposal", cs.ProposalBlock.Hash(), "commit", blockID.Hash)
			// We're getting the wrong block.
			// Set up ProposalBlockParts and keep waiting.
			cs.ProposalBlock = nil
			cs.ProposalBlockParts = types.NewPartSetFromHeader(blockID.PartsHeader)
		} else {
			// We just need to keep waiting.
		}
	}
}

// If we have the block AND +2/3 commits for it, finalize.
func (cs *ConsensusState) tryFinalizeCommit(height int64) {
	logger := cs.Logger.With("height", height)

	if cs.Height != height {
		cmn.PanicSanity(cmn.Fmt("tryFinalizeCommit() cs.Height: %v vs height: %v", cs.Height, height))
	}

	blockID, ok := cs.Votes.Precommits(cs.CommitRound).TwoThirdsMajority()
	if !ok || len(blockID.Hash) == 0 {
		logger.Error("Attempt to finalize failed. There was no +2/3 majority, or +2/3 was for <nil>.")
		return
	}
	if !cs.ProposalBlock.HashesTo(blockID.Hash) {
		// TODO: this happens every time if we're not a validator (ugly logs)
		// TODO: ^^ wait, why does it matter that we're a validator?
		logger.Info("Attempt to finalize failed. We don't have the commit block.", "proposal-block", cs.ProposalBlock.Hash(), "commit-block", blockID.Hash)
		return
	}

	//	go
	cs.finalizeCommit(height)
}

// Increment height and goto cstypes.RoundStepNewHeight
func (cs *ConsensusState) finalizeCommit(height int64) {
	if cs.Height != height || cs.Step != cstypes.RoundStepCommit {
		cs.Logger.Debug(cmn.Fmt("finalizeCommit(%v): Invalid args. Current step: %v/%v/%v", height, cs.Height, cs.Round, cs.Step))
		return
	}

	blockID, ok := cs.Votes.Precommits(cs.CommitRound).TwoThirdsMajority()
	block, blockParts := cs.ProposalBlock, cs.ProposalBlockParts

	if !ok {
		cmn.PanicSanity(cmn.Fmt("Cannot finalizeCommit, commit does not have two thirds majority"))
	}
	if !blockParts.HasHeader(blockID.PartsHeader) {
		cmn.PanicSanity(cmn.Fmt("Expected ProposalBlockParts header to be commit header"))
	}
	if !block.HashesTo(blockID.Hash) {
		cmn.PanicSanity(cmn.Fmt("Cannot finalizeCommit, ProposalBlock does not hash to commit hash"))
	}
	if err := cs.blockExec.ValidateBlock(cs.state, block); err != nil {
		cmn.PanicConsensus(cmn.Fmt("+2/3 committed an invalid block: %v", err))
	}

	cs.Logger.Info(cmn.Fmt("Finalizing commit of block with %d txs", block.NumTxs),
		"height", block.Height, "hash", block.Hash(), "root", block.AppHash)
	cs.Logger.Info(cmn.Fmt("%v", block))

	fail.Fail() // XXX

	// Save to blockStore.
	if cs.blockStore.Height() < block.Height {
		// NOTE: the seenCommit is local justification to commit this block,
		// but may differ from the LastCommit included in the next block
		precommits := cs.Votes.Precommits(cs.CommitRound)
		seenCommit := precommits.MakeCommit()
		cs.blockStore.SaveBlock(block, blockParts, seenCommit)
	} else {
		// Happens during replay if we already saved the block but didn't commit
		cs.Logger.Info("Calling finalizeCommit on already stored block", "height", block.Height)
	}

	fail.Fail() // XXX

	// Write EndHeightMessage{} for this height, implying that the blockstore
	// has saved the block.
	//
	// If we crash before writing this EndHeightMessage{}, we will recover by
	// running ApplyBlock during the ABCI handshake when we restart.  If we
	// didn't save the block to the blockstore before writing
	// EndHeightMessage{}, we'd have to change WAL replay -- currently it
	// complains about replaying for heights where an #ENDHEIGHT entry already
	// exists.
	//
	// Either way, the ConsensusState should not be resumed until we
	// successfully call ApplyBlock (ie. later here, or in Handshake after
	// restart).
	cs.wal.WriteSync(EndHeightMessage{height}) // NOTE: fsync

	fail.Fail() // XXX

	// Create a copy of the state for staging and an event cache for txs.
	stateCopy := cs.state.Copy()

	// Execute and commit the block, update and save the state, and update the mempool.
	// NOTE The block.AppHash wont reflect these txs until the next block.
	var err error
	stateCopy, err = cs.blockExec.ApplyBlock(stateCopy, types.BlockID{block.Hash(), blockParts.Header()}, block)
	if err != nil {
		cs.Logger.Error("Error on ApplyBlock. Did the application crash? Please restart tendermint", "err", err)
		err := cmn.Kill()
		if err != nil {
			cs.Logger.Error("Failed to kill this process - please do so manually", "err", err)
		}
		return
	}

	fail.Fail() // XXX

	// must be called before we update state
	cs.recordMetrics(height, block)

	// NewHeightStep!
	cs.updateToState(stateCopy)

	fail.Fail() // XXX

	// cs.StartTime is already set.
	// Schedule Round0 to start soon.
	cs.scheduleRound0(&cs.RoundState)

	// By here,
	// * cs.Height has been increment to height+1
	// * cs.Step is now cstypes.RoundStepNewHeight
	// * cs.StartTime is set to when we will start round0.
}

func (cs *ConsensusState) recordMetrics(height int64, block *types.Block) {
	cs.metrics.Validators.Set(float64(cs.Validators.Size()))
	cs.metrics.ValidatorsPower.Set(float64(cs.Validators.TotalVotingPower()))
	missingValidators := 0
	missingValidatorsPower := int64(0)
	for i, val := range cs.Validators.Validators {
		var vote *types.Vote
		if i < len(block.LastCommit.Precommits) {
			vote = block.LastCommit.Precommits[i]
		}
		if vote == nil {
			missingValidators++
			missingValidatorsPower += val.VotingPower
		}
	}
	cs.metrics.MissingValidators.Set(float64(missingValidators))
	cs.metrics.MissingValidatorsPower.Set(float64(missingValidatorsPower))
	cs.metrics.ByzantineValidators.Set(float64(len(block.Evidence.Evidence)))
	byzantineValidatorsPower := int64(0)
	for _, ev := range block.Evidence.Evidence {
		if _, val := cs.Validators.GetByAddress(ev.Address()); val != nil {
			byzantineValidatorsPower += val.VotingPower
		}
	}
	cs.metrics.ByzantineValidatorsPower.Set(float64(byzantineValidatorsPower))

	if height > 1 {
		lastBlockMeta := cs.blockStore.LoadBlockMeta(height - 1)
		cs.metrics.BlockIntervalSeconds.Observe(
			block.Time.Sub(lastBlockMeta.Header.Time).Seconds(),
		)
	}

	cs.metrics.NumTxs.Set(float64(block.NumTxs))
	cs.metrics.BlockSizeBytes.Set(float64(block.Size()))
	cs.metrics.TotalTxs.Set(float64(block.TotalTxs))
}

//-----------------------------------------------------------------------------

func (cs *ConsensusState) defaultSetProposal(proposal *types.Proposal) error {
	// Already have one
	// TODO: possibly catch double proposals
	if cs.Proposal != nil {
		return nil
	}

	// Does not apply
	if proposal.Height != cs.Height || proposal.Round != cs.Round {
		return nil
	}

	// We don't care about the proposal if we're already in cstypes.RoundStepCommit.
	if cstypes.RoundStepCommit <= cs.Step {
		return nil
	}

	// Verify POLRound, which must be -1 or between 0 and proposal.Round exclusive.
	if proposal.POLRound != -1 &&
		(proposal.POLRound < 0 || proposal.Round <= proposal.POLRound) {
		return ErrInvalidProposalPOLRound
	}

	// Verify signature
	if !cs.Validators.GetProposer().PubKey.VerifyBytes(proposal.SignBytes(cs.state.ChainID), proposal.Signature) {
		return ErrInvalidProposalSignature
	}

	cs.Proposal = proposal
	cs.ProposalBlockParts = types.NewPartSetFromHeader(proposal.BlockPartsHeader)
	cs.Logger.Info("Received proposal", "proposal", proposal)
	return nil
}

// NOTE: block is not necessarily valid.
// Asynchronously triggers either enterPrevote (before we timeout of propose) or tryFinalizeCommit, once we have the full block.
func (cs *ConsensusState) addProposalBlockPart(msg *BlockPartMessage, peerID p2p.ID) (added bool, err error) {
	height, round, part := msg.Height, msg.Round, msg.Part

	// Blocks might be reused, so round mismatch is OK
	if cs.Height != height {
		cs.Logger.Debug("Received block part from wrong height", "height", height, "round", round)
		return false, nil
	}

	// We're not expecting a block part.
	if cs.ProposalBlockParts == nil {
		// NOTE: this can happen when we've gone to a higher round and
		// then receive parts from the previous round - not necessarily a bad peer.
		cs.Logger.Info("Received a block part when we're not expecting any",
			"height", height, "round", round, "index", part.Index, "peer", peerID)
		return false, nil
	}

	added, err = cs.ProposalBlockParts.AddPart(part)
	if err != nil {
		return added, err
	}
	if added && cs.ProposalBlockParts.IsComplete() {
		// Added and completed!
		_, err = cdc.UnmarshalBinaryReader(cs.ProposalBlockParts.GetReader(), &cs.ProposalBlock, int64(cs.state.ConsensusParams.BlockSize.MaxBytes))
		if err != nil {
			return true, err
		}
		// NOTE: it's possible to receive complete proposal blocks for future rounds without having the proposal
		cs.Logger.Info("Received complete proposal block", "height", cs.ProposalBlock.Height, "hash", cs.ProposalBlock.Hash())

		// Update Valid* if we can.
		prevotes := cs.Votes.Prevotes(cs.Round)
		blockID, hasTwoThirds := prevotes.TwoThirdsMajority()
		if hasTwoThirds && !blockID.IsZero() && (cs.ValidRound < cs.Round) {
			if cs.ProposalBlock.HashesTo(blockID.Hash) {
				cs.Logger.Info("Updating valid block to new proposal block",
					"valid-round", cs.Round, "valid-block-hash", cs.ProposalBlock.Hash())
				cs.ValidRound = cs.Round
				cs.ValidBlock = cs.ProposalBlock
				cs.ValidBlockParts = cs.ProposalBlockParts
			}
			// TODO: In case there is +2/3 majority in Prevotes set for some
			// block and cs.ProposalBlock contains different block, either
			// proposer is faulty or voting power of faulty processes is more
			// than 1/3. We should trigger in the future accountability
			// procedure at this point.
		}

		if cs.Step <= cstypes.RoundStepPropose && cs.isProposalComplete() {
			// Move onto the next step
			cs.enterPrevote(height, cs.Round)
		} else if cs.Step == cstypes.RoundStepCommit {
			// If we're waiting on the proposal block...
			cs.tryFinalizeCommit(height)
		}
		return true, nil
	}
	return added, nil
}

// Attempt to add the vote. if its a duplicate signature, dupeout the validator
func (cs *ConsensusState) tryAddVote(vote *types.Vote, peerID p2p.ID) error {
	_, err := cs.addVote(vote, peerID)
	if err != nil {
		// If the vote height is off, we'll just ignore it,
		// But if it's a conflicting sig, add it to the cs.evpool.
		// If it's otherwise invalid, punish peer.
		if err == ErrVoteHeightMismatch {
			return err
		} else if voteErr, ok := err.(*types.ErrVoteConflictingVotes); ok {
			if bytes.Equal(vote.ValidatorAddress, cs.privValidator.GetAddress()) {
				cs.Logger.Error("Found conflicting vote from ourselves. Did you unsafe_reset a validator?", "height", vote.Height, "round", vote.Round, "type", vote.Type)
				return err
			}
			cs.evpool.AddEvidence(voteErr.DuplicateVoteEvidence)
			return err
		} else {
			// Probably an invalid signature / Bad peer.
			// Seems this can also err sometimes with "Unexpected step" - perhaps not from a bad peer ?
			cs.Logger.Error("Error attempting to add vote", "err", err)
			return ErrAddingVote
		}
	}
	return nil
}

//-----------------------------------------------------------------------------

func (cs *ConsensusState) addVote(vote *types.Vote, peerID p2p.ID) (added bool, err error) {
	cs.Logger.Debug("addVote", "voteHeight", vote.Height, "voteType", vote.Type, "valIndex", vote.ValidatorIndex, "csHeight", cs.Height)

	// A precommit for the previous height?
	// These come in while we wait timeoutCommit
	if vote.Height+1 == cs.Height {
		if !(cs.Step == cstypes.RoundStepNewHeight && vote.Type == types.VoteTypePrecommit) {
			// TODO: give the reason ..
			// fmt.Errorf("tryAddVote: Wrong height, not a LastCommit straggler commit.")
			return added, ErrVoteHeightMismatch
		}
		added, err = cs.LastCommit.AddVote(vote)
		if !added {
			return added, err
		}

		cs.Logger.Info(cmn.Fmt("Added to lastPrecommits: %v", cs.LastCommit.StringShort()))
		cs.eventBus.PublishEventVote(types.EventDataVote{vote})
		cs.evsw.FireEvent(types.EventVote, vote)

		// if we can skip timeoutCommit and have all the votes now,
		if cs.config.SkipTimeoutCommit && cs.LastCommit.HasAll() {
			// go straight to new round (skip timeout commit)
			// cs.scheduleTimeout(time.Duration(0), cs.Height, 0, cstypes.RoundStepNewHeight)
			cs.enterNewRound(cs.Height, 0)
		}

		return
	}

	// Height mismatch is ignored.
	// Not necessarily a bad peer, but not favourable behaviour.
	if vote.Height != cs.Height {
		err = ErrVoteHeightMismatch
		cs.Logger.Info("Vote ignored and not added", "voteHeight", vote.Height, "csHeight", cs.Height, "err", err)
		return
	}

	height := cs.Height
	added, err = cs.Votes.AddVote(vote, peerID)
	if !added {
		// Either duplicate, or error upon cs.Votes.AddByIndex()
		return
	}

	cs.eventBus.PublishEventVote(types.EventDataVote{vote})
	cs.evsw.FireEvent(types.EventVote, vote)

	switch vote.Type {
	case types.VoteTypePrevote:
		prevotes := cs.Votes.Prevotes(vote.Round)
		cs.Logger.Info("Added to prevote", "vote", vote, "prevotes", prevotes.StringShort())

		// If +2/3 prevotes for a block or nil for *any* round:
		if blockID, ok := prevotes.TwoThirdsMajority(); ok {

			// There was a polka!
			// If we're locked but this is a recent polka, unlock.
			// If it matches our ProposalBlock, update the ValidBlock

			// Unlock if `cs.LockedRound < vote.Round <= cs.Round`
			// NOTE: If vote.Round > cs.Round, we'll deal with it when we get to vote.Round
			if (cs.LockedBlock != nil) &&
				(cs.LockedRound < vote.Round) &&
				(vote.Round <= cs.Round) &&
				!cs.LockedBlock.HashesTo(blockID.Hash) {

				cs.Logger.Info("Unlocking because of POL.", "lockedRound", cs.LockedRound, "POLRound", vote.Round)
				cs.LockedRound = 0
				cs.LockedBlock = nil
				cs.LockedBlockParts = nil
				cs.eventBus.PublishEventUnlock(cs.RoundStateEvent())
			}

			// Update Valid* if we can.
			// NOTE: our proposal block may be nil or not what received a polka..
			// TODO: we may want to still update the ValidBlock and obtain it via gossipping
			if !blockID.IsZero() &&
				(cs.ValidRound < vote.Round) &&
				(vote.Round <= cs.Round) &&
				cs.ProposalBlock.HashesTo(blockID.Hash) {

				cs.Logger.Info("Updating ValidBlock because of POL.", "validRound", cs.ValidRound, "POLRound", vote.Round)
				cs.ValidRound = vote.Round
				cs.ValidBlock = cs.ProposalBlock
				cs.ValidBlockParts = cs.ProposalBlockParts
			}
		}

		// If +2/3 prevotes for *anything* for this or future round:
		if cs.Round <= vote.Round && prevotes.HasTwoThirdsAny() {
			// Round-skip over to PrevoteWait or goto Precommit.
			cs.enterNewRound(height, vote.Round) // if the vote is ahead of us
			if prevotes.HasTwoThirdsMajority() {
				cs.enterPrecommit(height, vote.Round)
			} else {
				cs.enterPropose(height, vote.Round) // we can't prevote until we wait for the proposal.
				cs.enterPrevoteWait(height, vote.Round)
			}
		} else if cs.Proposal != nil && 0 <= cs.Proposal.POLRound && cs.Proposal.POLRound == vote.Round {
			// If the proposal is now complete, enter prevote of cs.Round.
			if cs.isProposalComplete() {
				cs.enterPrevote(height, cs.Round)
			}
		}

	case types.VoteTypePrecommit:
		precommits := cs.Votes.Precommits(vote.Round)
		cs.Logger.Info("Added to precommit", "vote", vote, "precommits", precommits.StringShort())
		blockID, ok := precommits.TwoThirdsMajority()
		if ok {
			if len(blockID.Hash) == 0 {
				cs.enterNewRound(height, vote.Round)
				cs.enterPrecommit(height, vote.Round)
				cs.enterPrecommitWait(height, vote.Round)
			} else {
				cs.enterNewRound(height, vote.Round)
				cs.enterPrecommit(height, vote.Round)
				cs.enterCommit(height, vote.Round)

				if cs.config.SkipTimeoutCommit && precommits.HasAll() {
					// if we have all the votes now,
					// go straight to new round (skip timeout commit)
					// cs.scheduleTimeout(time.Duration(0), cs.Height, 0, cstypes.RoundStepNewHeight)
					cs.enterNewRound(cs.Height, 0)
				}

			}
		} else if cs.Round <= vote.Round && precommits.HasTwoThirdsAny() {
			cs.enterNewRound(height, vote.Round)
<<<<<<< HEAD
			cs.enterPropose(height, vote.Round)
=======
			cs.enterPrevote(height, vote.Round)
>>>>>>> cfcbc614
			cs.enterPrevoteWait(height, vote.Round)
			cs.enterPrecommitWait(height, vote.Round)
		}
	default:
		panic(cmn.Fmt("Unexpected vote type %X", vote.Type)) // go-wire should prevent this.
	}

	return
}

func (cs *ConsensusState) signVote(type_ byte, hash []byte, header types.PartSetHeader) (*types.Vote, error) {
	addr := cs.privValidator.GetAddress()
	valIndex, _ := cs.Validators.GetByAddress(addr)
	vote := &types.Vote{
		ValidatorAddress: addr,
		ValidatorIndex:   valIndex,
		Height:           cs.Height,
		Round:            cs.Round,
		Timestamp:        time.Now().UTC(),
		Type:             type_,
		BlockID:          types.BlockID{hash, header},
	}
	err := cs.privValidator.SignVote(cs.state.ChainID, vote)
	return vote, err
}

// sign the vote and publish on internalMsgQueue
func (cs *ConsensusState) signAddVote(type_ byte, hash []byte, header types.PartSetHeader) *types.Vote {
	// if we don't have a key or we're not in the validator set, do nothing
	if cs.privValidator == nil || !cs.Validators.HasAddress(cs.privValidator.GetAddress()) {
		return nil
	}
	vote, err := cs.signVote(type_, hash, header)
	if err == nil {
		cs.sendInternalMessage(msgInfo{&VoteMessage{vote}, ""})
		cs.Logger.Info("Signed and pushed vote", "height", cs.Height, "round", cs.Round, "vote", vote, "err", err)
		return vote
	}
	//if !cs.replayMode {
	cs.Logger.Error("Error signing vote", "height", cs.Height, "round", cs.Round, "vote", vote, "err", err)
	//}
	return nil
}

//---------------------------------------------------------

func CompareHRS(h1 int64, r1 int, s1 cstypes.RoundStepType, h2 int64, r2 int, s2 cstypes.RoundStepType) int {
	if h1 < h2 {
		return -1
	} else if h1 > h2 {
		return 1
	}
	if r1 < r2 {
		return -1
	} else if r1 > r2 {
		return 1
	}
	if s1 < s2 {
		return -1
	} else if s1 > s2 {
		return 1
	}
	return 0
}<|MERGE_RESOLUTION|>--- conflicted
+++ resolved
@@ -1621,11 +1621,7 @@
 			}
 		} else if cs.Round <= vote.Round && precommits.HasTwoThirdsAny() {
 			cs.enterNewRound(height, vote.Round)
-<<<<<<< HEAD
-			cs.enterPropose(height, vote.Round)
-=======
 			cs.enterPrevote(height, vote.Round)
->>>>>>> cfcbc614
 			cs.enterPrevoteWait(height, vote.Round)
 			cs.enterPrecommitWait(height, vote.Round)
 		}

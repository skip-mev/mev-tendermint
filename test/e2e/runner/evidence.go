package main

import (
	"bytes"
	"context"
	"errors"
	"fmt"
	"io/ioutil"
	"math/rand"
	"path/filepath"
	"time"

	"github.com/tendermint/tendermint/crypto"
	"github.com/tendermint/tendermint/crypto/tmhash"
	"github.com/tendermint/tendermint/internal/test/factory"
	tmjson "github.com/tendermint/tendermint/libs/json"
	"github.com/tendermint/tendermint/privval"
	tmproto "github.com/tendermint/tendermint/proto/tendermint/types"
	e2e "github.com/tendermint/tendermint/test/e2e/pkg"
	"github.com/tendermint/tendermint/types"
	"github.com/tendermint/tendermint/version"
)

// 1 in 4 evidence is light client evidence, the rest is duplicate vote evidence
const lightClientEvidenceRatio = 4

// InjectEvidence takes a running testnet and generates an amount of valid
// evidence and broadcasts it to a random node through the rpc endpoint `/broadcast_evidence`.
// Evidence is random and can be a mixture of LightClientAttackEvidence and
// DuplicateVoteEvidence.
func InjectEvidence(ctx context.Context, r *rand.Rand, testnet *e2e.Testnet, amount int) error {
	// select a random node
	var targetNode *e2e.Node

	for _, idx := range r.Perm(len(testnet.Nodes)) {
		if !testnet.Nodes[idx].Stateless() {
			targetNode = testnet.Nodes[idx]
			break
		}
	}

	if targetNode == nil {
		return errors.New("could not find node to inject evidence into")
	}

	logger.Info(fmt.Sprintf("Injecting evidence through %v (amount: %d)...", targetNode.Name, amount))

	client, err := targetNode.Client()
	if err != nil {
		return err
	}

	// request the latest block and validator set from the node
	blockRes, err := client.Block(ctx, nil)
	if err != nil {
		return err
	}
	evidenceHeight := blockRes.Block.Height - 3

	nValidators := 100
	valRes, err := client.Validators(ctx, &evidenceHeight, nil, &nValidators)
	if err != nil {
		return err
	}

	valSet, err := types.ValidatorSetFromExistingValidators(valRes.Validators)
	if err != nil {
		return err
	}

	// get the private keys of all the validators in the network
	privVals, err := getPrivateValidatorKeys(testnet)
	if err != nil {
		return err
	}

	// request the latest block and validator set from the node
	blockRes, err = client.Block(ctx, &evidenceHeight)
	if err != nil {
		return err
	}

	var ev types.Evidence
	for i := 1; i <= amount; i++ {
		if i%lightClientEvidenceRatio == 0 {
			ev, err = generateLightClientAttackEvidence(
				privVals, evidenceHeight, valSet, testnet.Name, blockRes.Block.Time,
			)
		} else {
			ev, err = generateDuplicateVoteEvidence(
				privVals, evidenceHeight, valSet, testnet.Name, blockRes.Block.Time,
			)
		}
		if err != nil {
			return err
		}

		_, err := client.BroadcastEvidence(ctx, ev)
		if err != nil {
			return err
		}
	}

<<<<<<< HEAD
	logger.Info("Finished sending evidence")
=======
	logger.Info("Finished sending evidence",
		"node", testnet.Name,
		"amount", amount,
		"height", evidenceHeight,
	)
>>>>>>> b519ba86

	wctx, cancel := context.WithTimeout(ctx, time.Minute)
	defer cancel()

	// wait for the node to make progress after submitting
	// evidence (3 (forged height) + 1 (progress))
	_, err = waitForNode(wctx, targetNode, evidenceHeight+4)
	if err != nil {
		return err
	}

	return nil
}

func getPrivateValidatorKeys(testnet *e2e.Testnet) ([]types.MockPV, error) {
	privVals := []types.MockPV{}

	for _, node := range testnet.Nodes {
		if node.Mode == e2e.ModeValidator {
			privKeyPath := filepath.Join(testnet.Dir, node.Name, PrivvalKeyFile)
			privKey, err := readPrivKey(privKeyPath)
			if err != nil {
				return nil, err
			}
			// Create mock private validators from the validators private key. MockPV is
			// stateless which means we can double vote and do other funky stuff
			privVals = append(privVals, types.NewMockPVWithParams(privKey, false, false))
		}
	}

	return privVals, nil
}

// creates evidence of a lunatic attack. The height provided is the common height.
// The forged height happens 2 blocks later.
func generateLightClientAttackEvidence(
	privVals []types.MockPV,
	height int64,
	vals *types.ValidatorSet,
	chainID string,
	evTime time.Time,
) (*types.LightClientAttackEvidence, error) {
	// forge a random header
	forgedHeight := height + 2
	forgedTime := evTime.Add(1 * time.Second)
	header := makeHeaderRandom(chainID, forgedHeight)
	header.Time = forgedTime

	// add a new bogus validator and remove an existing one to
	// vary the validator set slightly
	pv, conflictingVals, err := mutateValidatorSet(privVals, vals)
	if err != nil {
		return nil, err
	}

	header.ValidatorsHash = conflictingVals.Hash()

	// create a commit for the forged header
	blockID := makeBlockID(header.Hash(), 1000, []byte("partshash"))
	voteSet := types.NewVoteSet(chainID, forgedHeight, 0, tmproto.SignedMsgType(2), conflictingVals)
	commit, err := factory.MakeCommit(blockID, forgedHeight, 0, voteSet, pv, forgedTime)
	if err != nil {
		return nil, err
	}

	ev := &types.LightClientAttackEvidence{
		ConflictingBlock: &types.LightBlock{
			SignedHeader: &types.SignedHeader{
				Header: header,
				Commit: commit,
			},
			ValidatorSet: conflictingVals,
		},
		CommonHeight:     height,
		TotalVotingPower: vals.TotalVotingPower(),
		Timestamp:        evTime,
	}
	ev.ByzantineValidators = ev.GetByzantineValidators(vals, &types.SignedHeader{
		Header: makeHeaderRandom(chainID, forgedHeight),
	})
	return ev, nil
}

// generateDuplicateVoteEvidence picks a random validator from the val set and
// returns duplicate vote evidence against the validator
func generateDuplicateVoteEvidence(
	privVals []types.MockPV,
	height int64,
	vals *types.ValidatorSet,
	chainID string,
	time time.Time,
) (*types.DuplicateVoteEvidence, error) {
	privVal, valIdx, err := getRandomValidatorIndex(privVals, vals)
	if err != nil {
		return nil, err
	}
	voteA, err := factory.MakeVote(privVal, chainID, valIdx, height, 0, 2, makeRandomBlockID(), time)
	if err != nil {
		return nil, err
	}
	voteB, err := factory.MakeVote(privVal, chainID, valIdx, height, 0, 2, makeRandomBlockID(), time)
	if err != nil {
		return nil, err
	}
	ev, err := types.NewDuplicateVoteEvidence(voteA, voteB, time, vals)
	if err != nil {
		return nil, fmt.Errorf("could not generate evidence: %w", err)
	}

	return ev, nil
}

// getRandomValidatorIndex picks a random validator from a slice of mock PrivVals that's
// also part of the validator set, returning the PrivVal and its index in the validator set
func getRandomValidatorIndex(privVals []types.MockPV, vals *types.ValidatorSet) (types.MockPV, int32, error) {
	for _, idx := range rand.Perm(len(privVals)) {
		pv := privVals[idx]
		valIdx, _ := vals.GetByAddress(pv.PrivKey.PubKey().Address())
		if valIdx >= 0 {
			return pv, valIdx, nil
		}
	}
	return types.MockPV{}, -1, errors.New("no private validator found in validator set")
}

func readPrivKey(keyFilePath string) (crypto.PrivKey, error) {
	keyJSONBytes, err := ioutil.ReadFile(keyFilePath)
	if err != nil {
		return nil, err
	}
	pvKey := privval.FilePVKey{}
	err = tmjson.Unmarshal(keyJSONBytes, &pvKey)
	if err != nil {
		return nil, fmt.Errorf("error reading PrivValidator key from %v: %w", keyFilePath, err)
	}

	return pvKey.PrivKey, nil
}

func makeHeaderRandom(chainID string, height int64) *types.Header {
	return &types.Header{
		Version:            version.Consensus{Block: version.BlockProtocol, App: 1},
		ChainID:            chainID,
		Height:             height,
		Time:               time.Now(),
		LastBlockID:        makeBlockID([]byte("headerhash"), 1000, []byte("partshash")),
		LastCommitHash:     crypto.CRandBytes(tmhash.Size),
		DataHash:           crypto.CRandBytes(tmhash.Size),
		ValidatorsHash:     crypto.CRandBytes(tmhash.Size),
		NextValidatorsHash: crypto.CRandBytes(tmhash.Size),
		ConsensusHash:      crypto.CRandBytes(tmhash.Size),
		AppHash:            crypto.CRandBytes(tmhash.Size),
		LastResultsHash:    crypto.CRandBytes(tmhash.Size),
		EvidenceHash:       crypto.CRandBytes(tmhash.Size),
		ProposerAddress:    crypto.CRandBytes(crypto.AddressSize),
	}
}

func makeRandomBlockID() types.BlockID {
	return makeBlockID(crypto.CRandBytes(tmhash.Size), 100, crypto.CRandBytes(tmhash.Size))
}

func makeBlockID(hash []byte, partSetSize uint32, partSetHash []byte) types.BlockID {
	var (
		h   = make([]byte, tmhash.Size)
		psH = make([]byte, tmhash.Size)
	)
	copy(h, hash)
	copy(psH, partSetHash)
	return types.BlockID{
		Hash: h,
		PartSetHeader: types.PartSetHeader{
			Total: partSetSize,
			Hash:  psH,
		},
	}
}

func mutateValidatorSet(privVals []types.MockPV, vals *types.ValidatorSet,
) ([]types.PrivValidator, *types.ValidatorSet, error) {
	newVal, newPrivVal := factory.RandValidator(false, 10)

	var newVals *types.ValidatorSet
	if vals.Size() > 2 {
		newVals = types.NewValidatorSet(append(vals.Copy().Validators[:vals.Size()-1], newVal))
	} else {
		newVals = types.NewValidatorSet(append(vals.Copy().Validators, newVal))
	}

	// we need to sort the priv validators with the same index as the validator set
	pv := make([]types.PrivValidator, newVals.Size())
	for idx, val := range newVals.Validators {
		found := false
		for _, p := range append(privVals, newPrivVal.(types.MockPV)) {
			if bytes.Equal(p.PrivKey.PubKey().Address(), val.Address) {
				pv[idx] = p
				found = true
				break
			}
		}
		if !found {
			return nil, nil, fmt.Errorf("missing priv validator for %v", val.Address)
		}
	}

	return pv, newVals, nil
}<|MERGE_RESOLUTION|>--- conflicted
+++ resolved
@@ -101,15 +101,11 @@
 		}
 	}
 
-<<<<<<< HEAD
-	logger.Info("Finished sending evidence")
-=======
 	logger.Info("Finished sending evidence",
 		"node", testnet.Name,
 		"amount", amount,
 		"height", evidenceHeight,
 	)
->>>>>>> b519ba86
 
 	wctx, cancel := context.WithTimeout(ctx, time.Minute)
 	defer cancel()

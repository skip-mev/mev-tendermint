--- conflicted
+++ resolved
@@ -470,39 +470,28 @@
 				}
 			}
 
-<<<<<<< HEAD
 		case peerError, ok := <-errCh:
 			if !ok {
 				return
 			}
 
-			shouldEvict := peerError.Fatal || r.legacy.peerManager.HasMaxPeerCapacity()
-=======
-		case peerError := <-errCh:
-			maxPeerCapacity := r.peerManager.HasMaxPeerCapacity()
->>>>>>> 636320f9
+			maxPeerCapacity := r.legacy.peerManager.HasMaxPeerCapacity()
+
 			r.logger.Error("peer error",
 				"peer", peerError.NodeID,
 				"err", peerError.Err,
 				"disconnecting", peerError.Fatal || maxPeerCapacity,
 			)
-<<<<<<< HEAD
-			if shouldEvict {
-				r.legacy.peerManager.Errored(peerError.NodeID, peerError.Err)
-			} else {
-				r.legacy.peerManager.processPeerEvent(ctx, PeerUpdate{
-=======
 
 			if peerError.Fatal || maxPeerCapacity {
 				// if the error is fatal or all peer
 				// slots are in use, we can error
 				// (disconnect) from the peer.
-				r.peerManager.Errored(peerError.NodeID, peerError.Err)
+				r.legacy.peerManager.Errored(peerError.NodeID, peerError.Err)
 			} else {
 				// this just decrements the peer
 				// score.
-				r.peerManager.processPeerEvent(ctx, PeerUpdate{
->>>>>>> 636320f9
+				r.legacy.peerManager.processPeerEvent(ctx, PeerUpdate{
 					NodeID: peerError.NodeID,
 					Status: PeerStatusBad,
 				})
@@ -552,6 +541,8 @@
 		case err != nil:
 			// in this case we got an error from the net.Listener.
 			r.logger.Error("failed to accept connection", "transport", transport, "err", err)
+			continue
+		case conn == nil:
 			continue
 		}
 
@@ -677,13 +668,8 @@
 	case errors.Is(err, context.Canceled):
 		return
 	case err != nil:
-<<<<<<< HEAD
-		r.logger.Error("failed to dial peer", "peer", address, "err", err)
+		r.logger.Debug("failed to dial peer", "peer", address, "err", err)
 		if err = r.legacy.peerManager.DialFailed(ctx, address); err != nil {
-=======
-		r.logger.Debug("failed to dial peer", "peer", address, "err", err)
-		if err = r.peerManager.DialFailed(ctx, address); err != nil {
->>>>>>> 636320f9
 			r.logger.Error("failed to report dial failure", "peer", address, "err", err)
 		}
 		return
@@ -703,15 +689,9 @@
 		return
 	}
 
-<<<<<<< HEAD
 	if err := r.runWithPeerMutex(func() error { return r.legacy.peerManager.Dialed(address) }); err != nil {
-		r.logger.Error("failed to dial peer",
-			"op", "outgoing/dialing", "peer", address.NodeID, "err", err)
-=======
-	if err := r.runWithPeerMutex(func() error { return r.peerManager.Dialed(address) }); err != nil {
 		r.logger.Error("failed to dial peer", "op", "outgoing/dialing", "peer", address.NodeID, "err", err)
-		r.peerManager.dialWaker.Wake()
->>>>>>> 636320f9
+		r.legacy.peerManager.dialWaker.Wake()
 		conn.Close()
 		return
 	}
@@ -796,17 +776,6 @@
 		return peerInfo, fmt.Errorf("invalid handshake NodeInfo: %w", err)
 	}
 
-<<<<<<< HEAD
-	if peerInfo.Network != nodeInfo.Network {
-		if err := r.legacy.peerManager.store.Delete(peerInfo.NodeID); err != nil {
-			return peerInfo, fmt.Errorf("problem removing peer from store from incorrect network [%s]: %w", peerInfo.Network, err)
-		}
-
-		return peerInfo, fmt.Errorf("connected to peer from wrong network, %q, removed from peer store", peerInfo.Network)
-	}
-
-=======
->>>>>>> 636320f9
 	if types.NodeIDFromPubKey(peerKey) != peerInfo.NodeID {
 		return peerInfo, fmt.Errorf("peer's public key did not match its node ID %q (expected %q)",
 			peerInfo.NodeID, types.NodeIDFromPubKey(peerKey))
@@ -817,7 +786,7 @@
 	}
 
 	if err := nodeInfo.CompatibleWith(peerInfo); err != nil {
-		if err := r.peerManager.Inactivate(peerInfo.NodeID); err != nil {
+		if err := r.legacy.peerManager.Inactivate(peerInfo.NodeID); err != nil {
 			return peerInfo, fmt.Errorf("problem inactivating peer %q: %w", peerInfo.ID(), err)
 		}
 
@@ -840,13 +809,8 @@
 // channels. It will close the given connection and send queue when done, or if
 // they are closed elsewhere it will cause this method to shut down and return.
 func (r *Router) routePeer(ctx context.Context, peerID types.NodeID, conn Connection, channels ChannelIDSet) {
-<<<<<<< HEAD
-	r.metrics.Peers.Add(1)
+	r.metrics.PeersConnected.Add(1)
 	r.legacy.peerManager.Ready(ctx, peerID, channels)
-=======
-	r.metrics.PeersConnected.Add(1)
-	r.peerManager.Ready(ctx, peerID, channels)
->>>>>>> 636320f9
 
 	sendQueue := r.getOrMakeQueue(peerID, channels)
 	defer func() {
@@ -857,13 +821,8 @@
 
 		sendQueue.close()
 
-<<<<<<< HEAD
 		r.legacy.peerManager.Disconnected(ctx, peerID)
-		r.metrics.Peers.Add(-1)
-=======
-		r.peerManager.Disconnected(ctx, peerID)
 		r.metrics.PeersConnected.Add(-1)
->>>>>>> 636320f9
 	}()
 
 	r.logger.Info("peer connected", "peer", peerID, "endpoint", conn)

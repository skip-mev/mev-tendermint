package p2p

import (
	"context"
	"errors"
	"fmt"
	"io"
	"math/rand"
	"net"
	"runtime"
	"sync"
	"time"

	"github.com/gogo/protobuf/proto"
	"github.com/libp2p/go-libp2p-core/host"
	pubsub "github.com/libp2p/go-libp2p-pubsub"

	"github.com/tendermint/tendermint/crypto"
	"github.com/tendermint/tendermint/libs/log"
	"github.com/tendermint/tendermint/libs/service"
	"github.com/tendermint/tendermint/types"
)

const queueBufferDefault = 32

// RouterOptions specifies options for a Router.
type RouterOptions struct {
	// ResolveTimeout is the timeout for resolving NodeAddress URLs.
	// 0 means no timeout.
	ResolveTimeout time.Duration

	// DialTimeout is the timeout for dialing a peer. 0 means no timeout.
	DialTimeout time.Duration

	// HandshakeTimeout is the timeout for handshaking with a peer. 0 means
	// no timeout.
	HandshakeTimeout time.Duration

	// QueueType must be, "priority", or "fifo". Defaults to
	// "fifo".
	QueueType string

	// MaxIncomingConnectionAttempts rate limits the number of incoming connection
	// attempts per IP address. Defaults to 100.
	MaxIncomingConnectionAttempts uint

	// IncomingConnectionWindow describes how often an IP address
	// can attempt to create a new connection. Defaults to 10
	// milliseconds, and cannot be less than 1 millisecond.
	IncomingConnectionWindow time.Duration

	// FilterPeerByIP is used by the router to inject filtering
	// behavior for new incoming connections. The router passes
	// the remote IP of the incoming connection the port number as
	// arguments. Functions should return an error to reject the
	// peer.
	FilterPeerByIP func(context.Context, net.IP, uint16) error

	// FilterPeerByID is used by the router to inject filtering
	// behavior for new incoming connections. The router passes
	// the NodeID of the node before completing the connection,
	// but this occurs after the handshake is complete. Filter by
	// IP address to filter before the handshake. Functions should
	// return an error to reject the peer.
	FilterPeerByID func(context.Context, types.NodeID) error

	// DialSleep controls the amount of time that the router
	// sleeps between dialing peers. If not set, a default value
	// is used that sleeps for a (random) amount of time up to 3
	// seconds between submitting each peer to be dialed.
	DialSleep func(context.Context)

	// NumConcrruentDials controls how many parallel go routines
	// are used to dial peers. This defaults to the value of
	// runtime.NumCPU.
	NumConcurrentDials func() int

	// NodeInfoProducer returns a reference to the current
	// NodeInfo object for use in adding channels.
	NodeInfoProducer func() *types.NodeInfo

	// UseLibP2P toggles the use of the new networking layer
	// within the router.
	UseLibP2P bool

	LegacyTransport Transport
	LegacyEndpoint  *Endpoint

	NetworkHost   host.Host
	NetworkPubSub *pubsub.PubSub
}

const (
	queueTypeFifo     = "fifo"
	queueTypePriority = "priority"
)

// Validate validates router options.
func (o *RouterOptions) Validate() error {
	switch o.QueueType {
	case "":
		o.QueueType = queueTypeFifo
	case queueTypeFifo, queueTypePriority:
		// pass
	default:
		return fmt.Errorf("queue type %q is not supported", o.QueueType)
	}

	if o.NodeInfoProducer == nil {
		return errors.New("must specify a NodeInfoProducer")
	}

	if o.UseLibP2P {
		if o.LegacyTransport != nil {
			return errors.New("when using libp2p you must not specify legacy components (transport)")
		}
		if o.LegacyEndpoint != nil {
			return errors.New("when using libp2p you must not specify legacy components (endpoint)")
		}
		if o.NetworkHost == nil {
			return errors.New("when using libp2p you must specify network components (host)")
		}
		if o.NetworkPubSub == nil {
			return errors.New("when using libp2p you must specify network components (pubsub)")
		}
	} else {
		if o.LegacyTransport == nil {
			return errors.New("when using legacy p2p you must specify a transport")
		}
		if o.LegacyEndpoint == nil {
			return errors.New("when using legacy p2p you must specify an endpoint")
		}
		if o.NetworkHost != nil {
			return errors.New("when using legacy p2p you must not specify libp2p components (host)")
		}
		if o.NetworkPubSub != nil {
			return errors.New("when using legacy p2p you must not specify libp2p components (pubsub)")
		}
	}

	switch {
	case o.IncomingConnectionWindow == 0:
		o.IncomingConnectionWindow = 100 * time.Millisecond
	case o.IncomingConnectionWindow < time.Millisecond:
		return fmt.Errorf("incomming connection window must be grater than 1m [%s]",
			o.IncomingConnectionWindow)
	}

	if o.MaxIncomingConnectionAttempts == 0 {
		o.MaxIncomingConnectionAttempts = 100
	}

	return nil
}

// Router manages peer connections and routes messages between peers and reactor
// channels. It takes a PeerManager for peer lifecycle management (e.g. which
// peers to dial and when) and a set of Transports for connecting and
// communicating with peers.
//
// On startup, three main goroutines are spawned to maintain peer connections:
//
//   dialPeers(): in a loop, calls PeerManager.DialNext() to get the next peer
//   address to dial and spawns a goroutine that dials the peer, handshakes
//   with it, and begins to route messages if successful.
//
//   acceptPeers(): in a loop, waits for an inbound connection via
//   Transport.Accept() and spawns a goroutine that handshakes with it and
//   begins to route messages if successful.
//
//   evictPeers(): in a loop, calls PeerManager.EvictNext() to get the next
//   peer to evict, and disconnects it by closing its message queue.
//
// When a peer is connected, an outbound peer message queue is registered in
// peerQueues, and routePeer() is called to spawn off two additional goroutines:
//
//   sendPeer(): waits for an outbound message from the peerQueues queue,
//   marshals it, and passes it to the peer transport which delivers it.
//
//   receivePeer(): waits for an inbound message from the peer transport,
//   unmarshals it, and passes it to the appropriate inbound channel queue
//   in channelQueues.
//
// When a reactor opens a channel via OpenChannel, an inbound channel message
// queue is registered in channelQueues, and a channel goroutine is spawned:
//
//   routeChannel(): waits for an outbound message from the channel, looks
//   up the recipient peer's outbound message queue in peerQueues, and submits
//   the message to it.
//
// All channel sends in the router are blocking. It is the responsibility of the
// queue interface in peerQueues and channelQueues to prioritize and drop
// messages as appropriate during contention to prevent stalls and ensure good
// quality of service.
type Router struct {
	*service.BaseService
<<<<<<< HEAD
	logger  log.Logger
	metrics *Metrics

	options RouterOptions
	privKey crypto.PrivKey
	chDescs []*ChannelDescriptor

=======
	logger log.Logger

	metrics *Metrics
	lc      *metricsLabelCache

	options     RouterOptions
	privKey     crypto.PrivKey
	peerManager *PeerManager
	chDescs     []*ChannelDescriptor
	transport   Transport
	endpoint    *Endpoint
	connTracker connectionTracker

	peerMtx    sync.RWMutex
	peerQueues map[types.NodeID]queue // outbound messages per peer for all channels
	// the channels that the peer queue has open
	peerChannels     map[types.NodeID]ChannelIDSet
	queueFactory     func(int) queue
>>>>>>> f094fd20
	nodeInfoProducer func() *types.NodeInfo
	chainID          string

	legacy struct {
		peerManager *PeerManager
		transport   Transport
		endpoint    *Endpoint
		connTracker connectionTracker
		peerMtx     sync.RWMutex
		peerQueues  map[types.NodeID]queue // outbound messages per peer for all channels
		// the channels that the peer queue has open
		peerChannels map[types.NodeID]ChannelIDSet
		queueFactory func(int) queue

		// FIXME: We don't strictly need to use a mutex for this if we seal the
		// channels on router start. This depends on whether we want to allow
		// dynamic channels in the future.
		channelMtx      sync.RWMutex
		channelQueues   map[ChannelID]queue // inbound messages from all peers to a single channel
		channelMessages map[ChannelID]proto.Message
	}

	network struct {
		host host.Host // network handle for ourselves
		ps   *pubsub.PubSub

		mtx      sync.Mutex
		channels map[string]Channel
	}
}

// NewRouter creates a new Router. The given Transports must already be
// listening on appropriate interfaces, and will be closed by the Router when it
// stops.
func NewRouter(logger log.Logger, metrics *Metrics, key crypto.PrivKey, pm *PeerManager, opts RouterOptions) (*Router, error) {
	if err := opts.Validate(); err != nil {
		return nil, err
	}

	router := &Router{
		logger:           logger,
		metrics:          metrics,
<<<<<<< HEAD
		privKey:          key,
		nodeInfoProducer: opts.NodeInfoProducer,
		options:          opts,
		chDescs:          make([]*ChannelDescriptor, 0),
=======
		lc:               newMetricsLabelCache(),
		privKey:          privKey,
		nodeInfoProducer: nodeInfoProducer,
		connTracker: newConnTracker(
			options.MaxIncomingConnectionAttempts,
			options.IncomingConnectionWindow,
		),
		chDescs:         make([]*ChannelDescriptor, 0),
		transport:       transport,
		endpoint:        endpoint,
		peerManager:     peerManager,
		options:         options,
		channelQueues:   map[ChannelID]queue{},
		channelMessages: map[ChannelID]proto.Message{},
		peerQueues:      map[types.NodeID]queue{},
		peerChannels:    make(map[types.NodeID]ChannelIDSet),
>>>>>>> f094fd20
	}

	router.BaseService = service.NewBaseService(logger, "router", router)

	switch {
	case opts.UseLibP2P:
		router.network.host = opts.NetworkHost
		router.options.NetworkPubSub = opts.NetworkPubSub

		return nil, errors.New("libp2p is not (yet) supported")
	default:
		router.legacy.connTracker = newConnTracker(
			opts.MaxIncomingConnectionAttempts,
			opts.IncomingConnectionWindow,
		)
		router.legacy.transport = opts.LegacyTransport
		router.legacy.endpoint = opts.LegacyEndpoint
		router.legacy.peerManager = pm
		router.legacy.channelQueues = map[ChannelID]queue{}
		router.legacy.channelMessages = map[ChannelID]proto.Message{}
		router.legacy.peerQueues = map[types.NodeID]queue{}
		router.legacy.peerChannels = make(map[types.NodeID]ChannelIDSet)

		return router, nil
	}
}

func (r *Router) createQueueFactory(ctx context.Context) (func(int) queue, error) {
	switch r.options.QueueType {
	case queueTypeFifo:
		return newFIFOQueue, nil

	case queueTypePriority:
		return func(size int) queue {
			if size%2 != 0 {
				size++
			}

			q := newPQScheduler(r.logger, r.metrics, r.lc, r.chDescs, uint(size)/2, uint(size)/2, defaultCapacity)
			q.start(ctx)
			return q
		}, nil

	default:
		return nil, fmt.Errorf("cannot construct queue of type %q", r.options.QueueType)
	}
}

// ChannelCreator allows routers to construct their own channels,
// either by receiving a reference to Router.OpenChannel or using some
// kind shim for testing purposes.
type ChannelCreator func(context.Context, *ChannelDescriptor) (Channel, error)

// OpenChannel opens a new channel for the given message type. The caller must
// close the channel when done, before stopping the Router. messageType is the
// type of message passed through the channel (used for unmarshaling), which can
// implement Wrapper to automatically (un)wrap multiple message types in a
// wrapper message. The caller may provide a size to make the channel buffered,
// which internally makes the inbound, outbound, and error channel buffered.
func (r *Router) OpenChannel(ctx context.Context, chDesc *ChannelDescriptor) (Channel, error) {
	switch {
	case r.options.UseLibP2P:
		info := r.nodeInfoProducer()
		ch, err := NewLibP2PChannel(info.Network, chDesc, r.options.NetworkPubSub, r.options.NetworkHost)
		if err != nil {
			return nil, err
		}

		// TODO(tychoish): might be nice (though ultimately
		// not particularly impactful(?)) to be able to get the
		// canonical name for the channel without constructing
		// it.

		name := ch.String()
		r.network.mtx.Lock()
		defer r.network.mtx.Unlock()
		if _, ok := r.network.channels[name]; ok {
			// TODO(tychoish) actually maybe it would be ok to just
			// return the existing channel.
			return nil, fmt.Errorf("cannot construct channel %q more than once", name)
		}
		r.network.channels[name] = ch

		return ch, nil
	default:
		r.legacy.channelMtx.Lock()
		defer r.legacy.channelMtx.Unlock()

		if _, ok := r.legacy.channelQueues[chDesc.ID]; ok {
			return nil, fmt.Errorf("channel %v already exists", chDesc.ID)
		}
		r.chDescs = append(r.chDescs, chDesc)

		messageType := chDesc.MessageType

		queue := r.legacy.queueFactory(chDesc.RecvBufferCapacity)
		outCh := make(chan Envelope, chDesc.RecvBufferCapacity)
		errCh := make(chan PeerError, chDesc.RecvBufferCapacity)
		channel := NewChannel(chDesc.ID, chDesc.Name, queue.dequeue(), outCh, errCh)

		var wrapper Wrapper
		if w, ok := chDesc.MessageType.(Wrapper); ok {
			wrapper = w
		}

		r.legacy.channelQueues[chDesc.ID] = queue
		r.legacy.channelMessages[chDesc.ID] = messageType

		// add the channel to the nodeInfo if it's not already there.
		r.nodeInfoProducer().AddChannel(uint16(chDesc.ID))

		r.legacy.transport.AddChannelDescriptors([]*ChannelDescriptor{chDesc})

		go func() {
			defer func() {
				r.legacy.channelMtx.Lock()
				delete(r.legacy.channelQueues, chDesc.ID)
				delete(r.legacy.channelMessages, chDesc.ID)
				r.legacy.channelMtx.Unlock()
				queue.close()
			}()

			r.routeChannel(ctx, chDesc.ID, outCh, errCh, wrapper)
		}()

		return channel, nil
	}
}

// routeChannel receives outbound channel messages and routes them to the
// appropriate peer. It also receives peer errors and reports them to the peer
// manager. It returns when either the outbound channel or error channel is
// closed, or the Router is stopped. wrapper is an optional message wrapper
// for messages, see Wrapper for details.
func (r *Router) routeChannel(
	ctx context.Context,
	chID ChannelID,
	outCh <-chan Envelope,
	errCh <-chan PeerError,
	wrapper Wrapper,
) {
	for {
		select {
		case envelope, ok := <-outCh:
			if !ok {
				return
			}

			// Mark the envelope with the channel ID to allow sendPeer() to pass
			// it on to Transport.SendMessage().
			envelope.ChannelID = chID

			// wrap the message in a wrapper message, if requested
			if wrapper != nil {
				msg := proto.Clone(wrapper)
				if err := msg.(Wrapper).Wrap(envelope.Message); err != nil {
					r.logger.Error("failed to wrap message", "channel", chID, "err", err)
					continue
				}

				envelope.Message = msg
			}

			// collect peer queues to pass the message via
			var queues []queue
			if envelope.Broadcast {
				r.legacy.peerMtx.RLock()

				queues = make([]queue, 0, len(r.legacy.peerQueues))
				for nodeID, q := range r.legacy.peerQueues {
					peerChs := r.legacy.peerChannels[nodeID]

					// check whether the peer is receiving on that channel
					if _, ok := peerChs[chID]; ok {
						queues = append(queues, q)
					}
				}

				r.legacy.peerMtx.RUnlock()
			} else {
				r.legacy.peerMtx.RLock()

				q, ok := r.legacy.peerQueues[envelope.To]
				contains := false
				if ok {
					peerChs := r.legacy.peerChannels[envelope.To]

					// check whether the peer is receiving on that channel
					_, contains = peerChs[chID]
				}
				r.legacy.peerMtx.RUnlock()

				if !ok {
					r.logger.Debug("dropping message for unconnected peer", "peer", envelope.To, "channel", chID)
					continue
				}

				if !contains {
					// reactor tried to send a message across a channel that the
					// peer doesn't have available. This is a known issue due to
					// how peer subscriptions work:
					// https://github.com/tendermint/tendermint/issues/6598
					continue
				}

				queues = []queue{q}
			}

			// send message to peers
			for _, q := range queues {
				start := time.Now().UTC()

				select {
				case q.enqueue() <- envelope:
					r.metrics.RouterPeerQueueSend.Observe(time.Since(start).Seconds())

				case <-q.closed():
					r.logger.Debug("dropping message for unconnected peer", "peer", envelope.To, "channel", chID)

				case <-ctx.Done():
					return
				}
			}

		case peerError, ok := <-errCh:
			if !ok {
				return
			}

			r.logger.Error("peer error, evicting", "peer", peerError.NodeID, "err", peerError.Err)

			r.legacy.peerManager.Errored(peerError.NodeID, peerError.Err)
		case <-ctx.Done():
			return
		}
	}
}

func (r *Router) numConccurentDials() int {
	if r.options.NumConcurrentDials == nil {
		return runtime.NumCPU()
	}

	return r.options.NumConcurrentDials()
}

func (r *Router) filterPeersIP(ctx context.Context, ip net.IP, port uint16) error {
	if r.options.FilterPeerByIP == nil {
		return nil
	}

	return r.options.FilterPeerByIP(ctx, ip, port)
}

func (r *Router) filterPeersID(ctx context.Context, id types.NodeID) error {
	if r.options.FilterPeerByID == nil {
		return nil
	}

	return r.options.FilterPeerByID(ctx, id)
}

func (r *Router) dialSleep(ctx context.Context) {
	if r.options.DialSleep == nil {
		const (
			maxDialerInterval = 3000
			minDialerInterval = 250
		)

		// nolint:gosec // G404: Use of weak random number generator
		dur := time.Duration(rand.Int63n(maxDialerInterval-minDialerInterval+1) + minDialerInterval)

		timer := time.NewTimer(dur * time.Millisecond)
		defer timer.Stop()

		select {
		case <-ctx.Done():
		case <-timer.C:
		}

		return
	}

	r.options.DialSleep(ctx)
}

// acceptPeers accepts inbound connections from peers on the given transport,
// and spawns goroutines that route messages to/from them.
func (r *Router) acceptPeers(ctx context.Context, transport Transport) {
	for {
		conn, err := transport.Accept(ctx)
		switch err {
		case nil:
		case io.EOF:
			r.logger.Debug("stopping accept routine", "transport", transport)
			return
		default:
			r.logger.Error("failed to accept connection", "transport", transport, "err", err)
			return
		}

		incomingIP := conn.RemoteEndpoint().IP
		if err := r.legacy.connTracker.AddConn(incomingIP); err != nil {
			closeErr := conn.Close()
			r.logger.Debug("rate limiting incoming peer",
				"err", err,
				"ip", incomingIP.String(),
				"close_err", closeErr,
			)

			return
		}

		// Spawn a goroutine for the handshake, to avoid head-of-line blocking.
		go r.openConnection(ctx, conn)

	}
}

func (r *Router) openConnection(ctx context.Context, conn Connection) {
	defer conn.Close()
	defer r.legacy.connTracker.RemoveConn(conn.RemoteEndpoint().IP)

	re := conn.RemoteEndpoint()
	incomingIP := re.IP

	if err := r.filterPeersIP(ctx, incomingIP, re.Port); err != nil {
		r.logger.Debug("peer filtered by IP", "ip", incomingIP.String(), "err", err)
		return
	}

	// FIXME: The peer manager may reject the peer during Accepted()
	// after we've handshaked with the peer (to find out which peer it
	// is). However, because the handshake has no ack, the remote peer
	// will think the handshake was successful and start sending us
	// messages.
	//
	// This can cause problems in tests, where a disconnection can cause
	// the local node to immediately redial, while the remote node may
	// not have completed the disconnection yet and therefore reject the
	// reconnection attempt (since it thinks we're still connected from
	// before).
	//
	// The Router should do the handshake and have a final ack/fail
	// message to make sure both ends have accepted the connection, such
	// that it can be coordinated with the peer manager.
	peerInfo, err := r.handshakePeer(ctx, conn, "")
	switch {
	case errors.Is(err, context.Canceled):
		return
	case err != nil:
		r.logger.Error("peer handshake failed", "endpoint", conn, "err", err)
		return
	}
	if err := r.filterPeersID(ctx, peerInfo.NodeID); err != nil {
		r.logger.Debug("peer filtered by node ID", "node", peerInfo.NodeID, "err", err)
		return
	}

	if err := r.runWithPeerMutex(func() error { return r.legacy.peerManager.Accepted(peerInfo.NodeID) }); err != nil {
		r.logger.Error("failed to accept connection",
			"op", "incoming/accepted", "peer", peerInfo.NodeID, "err", err)
		return
	}

	r.routePeer(ctx, peerInfo.NodeID, conn, toChannelIDs(peerInfo.Channels))
}

// dialPeers maintains outbound connections to peers by dialing them.
func (r *Router) dialPeers(ctx context.Context) {
	addresses := make(chan NodeAddress)
	wg := &sync.WaitGroup{}

	// Start a limited number of goroutines to dial peers in
	// parallel. the goal is to avoid starting an unbounded number
	// of goroutines thereby spamming the network, but also being
	// able to add peers at a reasonable pace, though the number
	// is somewhat arbitrary. The action is further throttled by a
	// sleep after sending to the addresses channel.
	for i := 0; i < r.numConccurentDials(); i++ {
		wg.Add(1)
		go func() {
			defer wg.Done()

			for {
				select {
				case <-ctx.Done():
					return
				case address := <-addresses:
					r.connectPeer(ctx, address)
				}
			}
		}()
	}

LOOP:
	for {
		address, err := r.legacy.peerManager.DialNext(ctx)
		switch {
		case errors.Is(err, context.Canceled):
			break LOOP
		case err != nil:
			r.logger.Error("failed to find next peer to dial", "err", err)
			break LOOP
		}

		select {
		case addresses <- address:
			// this jitters the frequency that we call
			// DialNext and prevents us from attempting to
			// create connections too quickly.

			r.dialSleep(ctx)
			continue
		case <-ctx.Done():
			close(addresses)
			break LOOP
		}
	}

	wg.Wait()
}

func (r *Router) connectPeer(ctx context.Context, address NodeAddress) {
	conn, err := r.dialPeer(ctx, address)
	switch {
	case errors.Is(err, context.Canceled):
		return
	case err != nil:
		r.logger.Error("failed to dial peer", "peer", address, "err", err)
		if err = r.legacy.peerManager.DialFailed(ctx, address); err != nil {
			r.logger.Error("failed to report dial failure", "peer", address, "err", err)
		}
		return
	}

	peerInfo, err := r.handshakePeer(ctx, conn, address.NodeID)
	switch {
	case errors.Is(err, context.Canceled):
		conn.Close()
		return
	case err != nil:
		r.logger.Error("failed to handshake with peer", "peer", address, "err", err)
		if err = r.legacy.peerManager.DialFailed(ctx, address); err != nil {
			r.logger.Error("failed to report dial failure", "peer", address, "err", err)
		}
		conn.Close()
		return
	}

	if err := r.runWithPeerMutex(func() error { return r.legacy.peerManager.Dialed(address) }); err != nil {
		r.logger.Error("failed to dial peer",
			"op", "outgoing/dialing", "peer", address.NodeID, "err", err)
		conn.Close()
		return
	}

	// routePeer (also) calls connection close
	go r.routePeer(ctx, address.NodeID, conn, toChannelIDs(peerInfo.Channels))
}

func (r *Router) getOrMakeQueue(peerID types.NodeID, channels ChannelIDSet) queue {
	r.legacy.peerMtx.Lock()
	defer r.legacy.peerMtx.Unlock()

	if peerQueue, ok := r.legacy.peerQueues[peerID]; ok {
		return peerQueue
	}

	peerQueue := r.legacy.queueFactory(queueBufferDefault)
	r.legacy.peerQueues[peerID] = peerQueue
	r.legacy.peerChannels[peerID] = channels
	return peerQueue
}

// dialPeer connects to a peer by dialing it.
func (r *Router) dialPeer(ctx context.Context, address NodeAddress) (Connection, error) {
	resolveCtx := ctx
	if r.options.ResolveTimeout > 0 {
		var cancel context.CancelFunc
		resolveCtx, cancel = context.WithTimeout(resolveCtx, r.options.ResolveTimeout)
		defer cancel()
	}

	r.logger.Debug("resolving peer address", "peer", address)
	endpoints, err := address.Resolve(resolveCtx)
	switch {
	case err != nil:
		return nil, fmt.Errorf("failed to resolve address %q: %w", address, err)
	case len(endpoints) == 0:
		return nil, fmt.Errorf("address %q did not resolve to any endpoints", address)
	}

	for _, endpoint := range endpoints {
		dialCtx := ctx
		if r.options.DialTimeout > 0 {
			var cancel context.CancelFunc
			dialCtx, cancel = context.WithTimeout(dialCtx, r.options.DialTimeout)
			defer cancel()
		}

		// FIXME: When we dial and handshake the peer, we should pass it
		// appropriate address(es) it can use to dial us back. It can't use our
		// remote endpoint, since TCP uses different port numbers for outbound
		// connections than it does for inbound. Also, we may need to vary this
		// by the peer's endpoint, since e.g. a peer on 192.168.0.0 can reach us
		// on a private address on this endpoint, but a peer on the public
		// Internet can't and needs a different public address.
		conn, err := r.legacy.transport.Dial(dialCtx, endpoint)
		if err != nil {
			r.logger.Error("failed to dial endpoint", "peer", address.NodeID, "endpoint", endpoint, "err", err)
		} else {
			r.logger.Debug("dialed peer", "peer", address.NodeID, "endpoint", endpoint)
			return conn, nil
		}
	}
	return nil, errors.New("all endpoints failed")
}

// handshakePeer handshakes with a peer, validating the peer's information. If
// expectID is given, we check that the peer's info matches it.
func (r *Router) handshakePeer(
	ctx context.Context,
	conn Connection,
	expectID types.NodeID,
) (types.NodeInfo, error) {

	if r.options.HandshakeTimeout > 0 {
		var cancel context.CancelFunc
		ctx, cancel = context.WithTimeout(ctx, r.options.HandshakeTimeout)
		defer cancel()
	}

	nodeInfo := r.nodeInfoProducer()
	peerInfo, peerKey, err := conn.Handshake(ctx, *nodeInfo, r.privKey)
	if err != nil {
		return peerInfo, err
	}
	if err = peerInfo.Validate(); err != nil {
		return peerInfo, fmt.Errorf("invalid handshake NodeInfo: %w", err)
	}
	if types.NodeIDFromPubKey(peerKey) != peerInfo.NodeID {
		return peerInfo, fmt.Errorf("peer's public key did not match its node ID %q (expected %q)",
			peerInfo.NodeID, types.NodeIDFromPubKey(peerKey))
	}
	if expectID != "" && expectID != peerInfo.NodeID {
		return peerInfo, fmt.Errorf("expected to connect with peer %q, got %q",
			expectID, peerInfo.NodeID)
	}
	if err := nodeInfo.CompatibleWith(peerInfo); err != nil {
		return peerInfo, ErrRejected{
			err:            err,
			id:             peerInfo.ID(),
			isIncompatible: true,
		}
	}
	return peerInfo, nil
}

func (r *Router) runWithPeerMutex(fn func() error) error {
	r.legacy.peerMtx.Lock()
	defer r.legacy.peerMtx.Unlock()
	return fn()
}

// routePeer routes inbound and outbound messages between a peer and the reactor
// channels. It will close the given connection and send queue when done, or if
// they are closed elsewhere it will cause this method to shut down and return.
func (r *Router) routePeer(ctx context.Context, peerID types.NodeID, conn Connection, channels ChannelIDSet) {
	r.metrics.Peers.Add(1)
	r.legacy.peerManager.Ready(ctx, peerID, channels)

	sendQueue := r.getOrMakeQueue(peerID, channels)
	defer func() {
		r.legacy.peerMtx.Lock()
		delete(r.legacy.peerQueues, peerID)
		delete(r.legacy.peerChannels, peerID)
		r.legacy.peerMtx.Unlock()

		sendQueue.close()

		r.legacy.peerManager.Disconnected(ctx, peerID)
		r.metrics.Peers.Add(-1)
	}()

	r.logger.Info("peer connected", "peer", peerID, "endpoint", conn)

	errCh := make(chan error, 2)

	go func() {
		select {
		case errCh <- r.receivePeer(ctx, peerID, conn):
		case <-ctx.Done():
		}
	}()

	go func() {
		select {
		case errCh <- r.sendPeer(ctx, peerID, conn, sendQueue):
		case <-ctx.Done():
		}
	}()

	var err error
	select {
	case err = <-errCh:
	case <-ctx.Done():
	}

	_ = conn.Close()
	sendQueue.close()

	select {
	case <-ctx.Done():
	case e := <-errCh:
		// The first err was nil, so we update it with the second err, which may
		// or may not be nil.
		if err == nil {
			err = e
		}
	}

	// if the context was canceled
	if e := ctx.Err(); err == nil && e != nil {
		err = e
	}

	switch err {
	case nil, io.EOF:
		r.logger.Info("peer disconnected", "peer", peerID, "endpoint", conn)
	default:
		r.logger.Error("peer failure", "peer", peerID, "endpoint", conn, "err", err)
	}
}

// receivePeer receives inbound messages from a peer, deserializes them and
// passes them on to the appropriate channel.
func (r *Router) receivePeer(ctx context.Context, peerID types.NodeID, conn Connection) error {
	for {
		chID, bz, err := conn.ReceiveMessage(ctx)
		if err != nil {
			return err
		}

		r.legacy.channelMtx.RLock()
		queue, ok := r.legacy.channelQueues[chID]
		messageType := r.legacy.channelMessages[chID]
		r.legacy.channelMtx.RUnlock()

		if !ok {
			r.logger.Debug("dropping message for unknown channel", "peer", peerID, "channel", chID)
			continue
		}

		msg := proto.Clone(messageType)
		if err := proto.Unmarshal(bz, msg); err != nil {
			r.logger.Error("message decoding failed, dropping message", "peer", peerID, "err", err)
			continue
		}

		if wrapper, ok := msg.(Wrapper); ok {
			msg, err = wrapper.Unwrap()
			if err != nil {
				r.logger.Error("failed to unwrap message", "err", err)
				continue
			}
		}

		start := time.Now().UTC()

		select {
		case queue.enqueue() <- Envelope{From: peerID, Message: msg, ChannelID: chID}:
			r.metrics.PeerReceiveBytesTotal.With(
				"chID", fmt.Sprint(chID),
				"peer_id", string(peerID),
				"message_type", r.lc.ValueToMetricLabel(msg)).Add(float64(proto.Size(msg)))
			r.metrics.RouterChannelQueueSend.Observe(time.Since(start).Seconds())
			r.logger.Debug("received message", "peer", peerID, "message", msg)

		case <-queue.closed():
			r.logger.Debug("channel closed, dropping message", "peer", peerID, "channel", chID)

		case <-ctx.Done():
			return nil
		}
	}
}

// sendPeer sends queued messages to a peer.
func (r *Router) sendPeer(ctx context.Context, peerID types.NodeID, conn Connection, peerQueue queue) error {
	for {
		start := time.Now().UTC()

		select {
		case envelope := <-peerQueue.dequeue():
			r.metrics.RouterPeerQueueRecv.Observe(time.Since(start).Seconds())
			if envelope.Message == nil {
				r.logger.Error("dropping nil message", "peer", peerID)
				continue
			}

			bz, err := proto.Marshal(envelope.Message)
			if err != nil {
				r.logger.Error("failed to marshal message", "peer", peerID, "err", err)
				continue
			}

			if err = conn.SendMessage(ctx, envelope.ChannelID, bz); err != nil {
				return err
			}

			r.logger.Debug("sent message", "peer", envelope.To, "message", envelope.Message)

		case <-peerQueue.closed():
			return nil

		case <-ctx.Done():
			return nil
		}
	}
}

// evictPeers evicts connected peers as requested by the peer manager.
func (r *Router) evictPeers(ctx context.Context) {
	for {
		peerID, err := r.legacy.peerManager.EvictNext(ctx)

		switch {
		case errors.Is(err, context.Canceled):
			return
		case err != nil:
			r.logger.Error("failed to find next peer to evict", "err", err)
			return
		}

		r.logger.Info("evicting peer", "peer", peerID)

		r.legacy.peerMtx.RLock()
		queue, ok := r.legacy.peerQueues[peerID]
		r.legacy.peerMtx.RUnlock()

		if ok {
			queue.close()
		}
	}
}

func (r *Router) setupQueueFactory(ctx context.Context) error {
	qf, err := r.createQueueFactory(ctx)
	if err != nil {
		return err
	}

	r.legacy.queueFactory = qf
	return nil
}

// OnStart implements service.Service.
func (r *Router) OnStart(ctx context.Context) error {
	if r.options.UseLibP2P {
		return nil
	}

	r.chainID = r.nodeInfoProducer().Network

	if err := r.setupQueueFactory(ctx); err != nil {
		return err
	}

	if err := r.legacy.transport.Listen(r.legacy.endpoint); err != nil {
		return err
	}

	go r.dialPeers(ctx)
	go r.evictPeers(ctx)
	go r.acceptPeers(ctx, r.legacy.transport)

	return nil
}

// OnStop implements service.Service.
//
// All channels must be closed by OpenChannel() callers before stopping the
// router, to prevent blocked channel sends in reactors. Channels are not closed
// here, since that would cause any reactor senders to panic, so it is the
// sender's responsibility.
func (r *Router) OnStop() {
	if r.options.UseLibP2P {
		return
	}

	// Close transport listeners (unblocks Accept calls).
	if err := r.legacy.transport.Close(); err != nil {
		r.logger.Error("failed to close transport", "err", err)
	}

	// Collect all remaining queues, and wait for them to close.
	queues := []queue{}

	r.legacy.channelMtx.RLock()
	for _, q := range r.legacy.channelQueues {
		queues = append(queues, q)
	}
	r.legacy.channelMtx.RUnlock()

	r.legacy.peerMtx.RLock()
	for _, q := range r.legacy.peerQueues {
		queues = append(queues, q)
	}
	r.legacy.peerMtx.RUnlock()

	for _, q := range queues {
		q.close()
		<-q.closed()
	}
}

type ChannelIDSet map[ChannelID]struct{}

func (cs ChannelIDSet) Contains(id ChannelID) bool {
	_, ok := cs[id]
	return ok
}

func toChannelIDs(bytes []byte) ChannelIDSet {
	c := make(map[ChannelID]struct{}, len(bytes))
	for _, b := range bytes {
		c[ChannelID(b)] = struct{}{}
	}
	return c
}<|MERGE_RESOLUTION|>--- conflicted
+++ resolved
@@ -194,34 +194,14 @@
 // quality of service.
 type Router struct {
 	*service.BaseService
-<<<<<<< HEAD
 	logger  log.Logger
 	metrics *Metrics
+	lc      *metricsLabelCache
 
 	options RouterOptions
 	privKey crypto.PrivKey
 	chDescs []*ChannelDescriptor
 
-=======
-	logger log.Logger
-
-	metrics *Metrics
-	lc      *metricsLabelCache
-
-	options     RouterOptions
-	privKey     crypto.PrivKey
-	peerManager *PeerManager
-	chDescs     []*ChannelDescriptor
-	transport   Transport
-	endpoint    *Endpoint
-	connTracker connectionTracker
-
-	peerMtx    sync.RWMutex
-	peerQueues map[types.NodeID]queue // outbound messages per peer for all channels
-	// the channels that the peer queue has open
-	peerChannels     map[types.NodeID]ChannelIDSet
-	queueFactory     func(int) queue
->>>>>>> f094fd20
 	nodeInfoProducer func() *types.NodeInfo
 	chainID          string
 
@@ -262,31 +242,14 @@
 	}
 
 	router := &Router{
-		logger:           logger,
-		metrics:          metrics,
-<<<<<<< HEAD
+		logger:  logger,
+		metrics: metrics,
+		lc:      newMetricsLabelCache(),
+
 		privKey:          key,
 		nodeInfoProducer: opts.NodeInfoProducer,
 		options:          opts,
 		chDescs:          make([]*ChannelDescriptor, 0),
-=======
-		lc:               newMetricsLabelCache(),
-		privKey:          privKey,
-		nodeInfoProducer: nodeInfoProducer,
-		connTracker: newConnTracker(
-			options.MaxIncomingConnectionAttempts,
-			options.IncomingConnectionWindow,
-		),
-		chDescs:         make([]*ChannelDescriptor, 0),
-		transport:       transport,
-		endpoint:        endpoint,
-		peerManager:     peerManager,
-		options:         options,
-		channelQueues:   map[ChannelID]queue{},
-		channelMessages: map[ChannelID]proto.Message{},
-		peerQueues:      map[types.NodeID]queue{},
-		peerChannels:    make(map[types.NodeID]ChannelIDSet),
->>>>>>> f094fd20
 	}
 
 	router.BaseService = service.NewBaseService(logger, "router", router)

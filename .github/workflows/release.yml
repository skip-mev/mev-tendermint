--- conflicted
+++ resolved
@@ -16,11 +16,7 @@
 
       - uses: actions/setup-go@v3
         with:
-<<<<<<< HEAD
-          go-version: '1.17'
-=======
           go-version: '1.18'
->>>>>>> f36999e4
 
       - name: Build
         uses: goreleaser/goreleaser-action@v3
